# Customers RESTful API Service

[![CI Build](https://github.com/CSCI-GA-2820-FA25-003/customers/actions/workflows/ci.yml/badge.svg)](https://github.com/CSCI-GA-2820-FA25-003/customers/actions/workflows/ci.yml)
[![BDD Tests](https://github.com/CSCI-GA-2820-FA25-003/customers/actions/workflows/bdd-tests.yml/badge.svg)](https://github.com/CSCI-GA-2820-FA25-003/customers/actions/workflows/bdd-tests.yml)
[![codecov](https://codecov.io/gh/CSCI-GA-2820-FA25-003/customers/graph/badge.svg?token=2FYGK51XFT)](https://codecov.io/gh/CSCI-GA-2820-FA25-003/customers)
[![License](https://img.shields.io/badge/License-Apache%202.0-blue.svg)](https://opensource.org/licenses/Apache-2.0)
[![made-with-python](https://img.shields.io/badge/Made%20with-Python-red.svg)](https://www.python.org/)
[![Open in Remote - Containers](https://img.shields.io/static/v1?label=Remote%20-%20Containers&message=Open&color=blue&logo=visualstudiocode)](https://vscode.dev/redirect?url=vscode://ms-vscode-remote.remote-containers/cloneInVolume?url=https://github.com/CSCI-GA-2820-FA25-003/customers)

## Overview

This project is a **Flask-based RESTful API with an Admin UI** for managing customer data in an e-commerce application.  
It allows clients to **create, read, update, delete (CRUD) and list** customer records via a REST API or a simple web interface. It supports filtering by first name, last name, and address.

## Getting Started

Follow these steps to clone the repository, start the development environment, and run the API.

#### 1 Clone the repository
```bash
git clone https://github.com/CSCI-GA-2820-FA25-003/customers.git
cd customers
```

#### 2 Open in VS Code Dev Container
We strongly recommend running this project in a **Dev Container** for consistent dependencies.
Make sure you have installed:

- [Docker](https://docs.docker.com/get-docker/)
- [VS Code](https://code.visualstudio.com/)
- [Remote - Containers Extension](https://marketplace.visualstudio.com/items?itemName=ms-vscode-remote.remote-containers)

Steps:

1. Open the project folder in VS Code

2. When prompted, click "Reopen in Container"

3. VS Code will automatically build and start the dev container (this may take a few minutes the first time)

#### 3 Run the Flask Application

Inside the dev container

```bash
honcho start
```
If successful, the server should start at:
```
http://localhost:8080/
```

#### 4 Using the Web Interface

The service includes an interactive HTML front-end to manage customer data and test the API endpoints directly from your browser.

Once the application is running:

1.  Open your browser and navigate to:
    ```
    http://localhost:8080/
    ```
2.  You will see the **Customers Demo RESTful Service** page.

The interface is organized into three main areas:

* **Customer Information Form (Top):**
  Use these fields to input data for creating new customers or to specify criteria for searching.
  
  ![Customer Information Form](docs/images/form.png)

    * **ID:** Enter a specific Customer ID here for `Retrieve`, `Update`, or `Delete` actions.
    * **Fields:** Fill in First Name, Last Name, Address, and Suspended status for creation or filtering.

* **Action Buttons (Middle):**
  Use these color-coded buttons to trigger specific API calls based on the information in the form.

  ![Action Buttons](docs/images/buttons.png)

    * `Create` (Blue): Adds a new customer.
    * `Retrieve` (Teal): Fetches a single customer by the entered ID.
    * `Update` (Yellow): Modifies an existing customer based on ID.
    * `Delete` (Red): Removes the customer with the entered ID.
    * `Search` (Gray): Finds all customers matching the filled-in criteria.
    * `Clear` (Light Gray): Resets the form fields.
    * `Suspend` / `Unsuspend`: Quickly changes the suspended status of a targeted customer.

* **Search Results (Bottom):**
  The results of your operations (successful creations, search listings, etc.) will appear in this dynamic table.

  ![Search Results](docs/images/results.png)

### Example Scenario: Creating a Customer

Here is a step-by-step guide to creating a new customer record:

1.  **Fill out the Form:**
    Enter the customer's details (First Name, Last Name, Address) into the **Customer Information** section. Leave the **ID** field empty, as the database will generate this automatically.
    
    *(Example: Creating user "Andy Zhang")*
    
    ![Fill out form](docs/images/create_fill.png)

2.  **Submit and Verify:**
    Click the Blue **Create** button. 
    * A green **Success** banner will appear at the top of the page.
    * The system will assign a unique UUID to the new customer, which will automatically populate the **ID** field.
    
    ![Creation Success](docs/images/create_success.png)

3.  **Error Handling:**
    If you attempt to create a customer without providing all required fields (e.g., leaving the **Address** empty), the system will reject the request.
    * A red banner will display the error message from the API (e.g., `400 Bad Request: address must be non-empty`).

    ![Error State](docs/images/create_error.png)

<<<<<<< HEAD
### Example Scenario: Updating a Customer (Story #47)

To update an existing customer using the Web UI:

1. Open the application in your browser:  
   `http://localhost:8080/`
2. Locate the customer you want to modify in the table at the bottom.
3. Click the **"Retrieve"** button after entering the customer's **ID**, or directly click the **"Edit"** button if available.
4. The customer form will automatically populate with the current values.
5. Modify any fields you want to update (e.g., First Name, Last Name, Address).
6. Click the **"Update"** (yellow) button.

If the update is successful:
- A confirmation message will appear.
- The updated values will display in the results table.
- A `PUT /customers/<id>` API call is made to update the customer in the database.

This feature allows administrators to easily modify existing customer records through the UI.

### Example Scenario: Deleting a Customer (Story #48)

To delete an existing customer using the Web UI:

1. Open the browser at:  
   `http://localhost:8080/`
2. In the **Customer Information** section, enter the **ID** of the customer you want to delete.
3. Click the **"Delete"** (red) button.
4. You may be asked to confirm the deletion.

After deleting:
- The customer will be removed from the results table.
- A `DELETE /customers/<id>` API call is made.
- The customer is permanently removed from the database.

This feature allows administrators to remove outdated or invalid customer records.
=======
### Example Scenario: Listing All Customers

To retrieve a full list of all customers in the database without any filtering:

1.  **Ensure Criteria is Empty:**
    Make sure the **Customer Information** form is completely blank. You can click the **Clear** button (light gray) to ensure no existing filters are applied.
    
    ![Empty Form](docs/images/list_empty_form.png)

2.  **Execute Search:**
    Click the Gray **Search** button.
    * Because no specific criteria (Name, Address, etc.) were provided, the system interprets this as a request to "List All".
    * The **Search Results** table will populate with every customer record currently in the database.
    
    ![List All Results](docs/images/list_results.png)

### Example Scenario: Reading Customer Details

To retrieve the full details of a specific customer using their unique ID:

1.  **Enter Customer ID:**
    Paste the unique Customer UUID into the **ID** field of the **Customer Information** form. You can leave the other fields (Name, Address) empty.
    
    ![ID Input](docs/images/read_id_input.png)

2.  **Retrieve Data:**
    Click the Teal **Retrieve** button.
    * The system will fetch the customer's record from the database.
    * The **First Name**, **Last Name**, **Address**, and **Suspended** status fields will automatically populate with the customer's data.
    * A green **Success** banner will confirm the action.
    
    ![Retrieve Success](docs/images/read_success.png)

3.  **Error Handling:**
    If you enter an ID that does not exist in the database, the system will return a **404 Not Found** error, displayed in a red banner at the top.
    
    ![404 Error](docs/images/read_error.png)

### Example Scenario: Filtering Customers by Single Field

To retrieve the full details of customers using his first name/last name/address:

1.  **Enter Customer First Name/Last Name/Address:**
    Type the Customer First Name/Last Name/Address into the **First Name/Last Name/Address** field of the **Customer Information** form. You can leave the other fields empty.
    
    ![ID Input](docs/images/read_firstname_input.jpg)

2.  **Search Data:**
    Click the Teal **Search** button.
    * The system will fetch the customer's record from the database.
    * All the customer results with the First Name/Last Name/Address you type in will show in th Search Results area.
    * A green **Success** banner will confirm the action.
    
    ![First Name Results](docs/images/firstname_result.jpg)

### Example Scenario: Filtering Customers by Multiple Fields

To retrieve the full details of customers using the combination of First Name, Last Name, Address:

1.  **Enter Customer Last Name and Address:**
    Type the Customer Last Name and Address into the **Last Name and Address** fields of the **Customer Information** form. You can leave the other fields empty.
    
    ![Last Name and Address Input](docs/images/read_lastname_address_input.jpg)

2.  **Search Data:**
    Click the Teal **Search** button.
    * The system will fetch the customer's record from the database.
    * All the customer results with the Last Name and Address you type in will show in th Search Results area.
    * A green **Success** banner will confirm the action.
    
    ![Last Name and Address Results](docs/images/lastname_address_result.jpg)

### Example Scenario: Suspending/Unsuspending a Customer

To suspend/unsuspend a customer:

1.  **Find the Customer You Want to Suspend/Unsuspend:**
    See Reading Customer Details or Filtering Customers. After finding the customer you want to suspend/unsuspend, click the Edit button. The **First Name**, **Last Name**, **Address**, and **Suspended** status fields will automatically populate with the customer's data. Then click the Suspend/Unsuspend button.
    
    ![Edit A Customer](docs/images/edit_customer.jpg)
    ![Suspend A Customer](docs/images/suspend_customer.jpg)

2.  **See Result:**
    Click the Teal **Search** button.
    * The Suspended status field will change to True/False as you suspend/unsuspend him.
    * A green **Success** banner will confirm the action.
    ![Suspending Result](docs/images/suspend_result.jpg)
>>>>>>> 1d0186aa

## Local Kubernetes Development Environment (K3d)

We use **K3d** to run a lightweight Kubernetes cluster, **`nyu-devops`**, inside Docker containers for local development and testing.

### 1. Starting the Cluster

The `make cluster` command creates a dedicated environment with an internal image registry and exposed ports.

| Cluster Name | Nodes | Internal Registry | External Access |
| :--- | :--- | :--- | :--- |
| `nyu-devops` | 1 Server (Master), 2 Agents (Workers) | `cluster-registry:5000` | Host Port **8080** maps to Ingress Port **80** |

To start the cluster, run:
```bash
make cluster
```

### 2. Verification and Component Overview

Here is a summary of the main components created, confirmed by running `kubectl get nodes` and `docker ps`:

| Component | Docker Container Example | Role in the Setup |
| :--- | :--- | :--- |
| Master Node | `k3d-nyu-devops-server-0` | The Control Plane (Brain) that manages the cluster. |
| Worker Nodes | `k3d-nyu-devops-agent-0`, `k3d-nyu-devops-agent-1` | The Worker Nodes that run our application containers (Pods). |
| Load Balancer | `k3d-nyu-devops-serverlb` | The Front Door that routes external traffic from our host machine into the cluster. |
| Image Registry | `cluster-registry` | A local Docker registry to store and pull custom images quickly. |

The status of the nodes confirms the cluster is operational:
```bash
vscode@nyu:/app$ kubectl get nodes
NAME                       STATUS   ROLES                 AGE   VERSION
k3d-nyu-devops-agent-0     Ready    <none>                13s   v1.31.5+k3s1
k3d-nyu-devops-agent-1     Ready    <none>                13s   v1.31.5+k3s1
k3d-nyu-devops-server-0    Ready    control-plane,master  15s   v1.31.5+k3s1
```

```bash
vscode@nyu:/app$ docker ps
CONTAINER ID   IMAGE                            COMMAND                  CREATED         STATUS         PORTS                                                              NAMES
c97e9e324238   ghcr.io/k3d-io/k3d-proxy:5.8.3   "/bin/sh -c nginx-pr…"   2 minutes ago   Up 2 minutes   0.0.0.0:8080->80/tcp, [::]:8080->80/tcp, 0.0.0.0:36865->6443/tcp   k3d-nyu-devops-serverlb
1327e675bb3e   rancher/k3s:v1.31.5-k3s1         "/bin/k3d-entrypoint…"   2 minutes ago   Up 2 minutes                                                                      k3d-nyu-devops-agent-1
ad40b2a9c2ac   rancher/k3s:v1.31.5-k3s1         "/bin/k3d-entrypoint…"   2 minutes ago   Up 2 minutes                                                                      k3d-nyu-devops-agent-0
497faa41de74   rancher/k3s:v1.31.5-k3s1         "/bin/k3d-entrypoint…"   2 minutes ago   Up 2 minutes                                                                      k3d-nyu-devops-server-0
c5920b211850   registry:2                       "/entrypoint.sh /etc…"   2 minutes ago   Up 2 minutes   0.0.0.0:5000->5000/tcp                                             cluster-registry
```

To get further information about the cluster run `kubectl cluster-info`. If the `make cluster` fails, you need to rebuild the container without the cache.

### 3. Key Development Usage

#### Using the Local Image Registry

When building and deploying images, we must push them to the local registry so the Kubernetes worker nodes can pull them.

1. Build the image:
  
```bash
make build
```

2. Push the image to the local registry:

```bash
make push
```

If this fails, run the following command

```bash
sudo bash -c "echo '127.0.0.1    cluster-registry' >> /etc/hosts"
```

3. Deploy the application to Kubernetes:

After building and pushing the image, deploy the entire application (PostgreSQL database and customers microservice) to the K3s cluster:

```bash
make deploy
```

This command will apply all Kubernetes manifests recursively from the `k8s/` directory, including:
- PostgreSQL StatefulSet, Service, PVC, and Secret (from `k8s/postgres/`)
- Customers Deployment, Service, and Ingress (from `k8s/`)

To verify the deployment was successful, check that all pods are running:

```bash
kubectl get pods
```

All pods should eventually reach the `Running` state.

### 4. Stopping and Deleting the Cluster

When you are finished developing, you can fully clean up the cluster and all associated Docker containers and resources using the following command

```bash
make cluster-rm
```

## API Endpoints & Example  `curl` Calls

Below are example commands you can copy and paste to test the API directly from your terminal.
These examples assume the server is running locally on `http://localhost:8080`.

##### Create a new customer
```bash
curl -X POST \
  -H "Content-Type: application/json" \
  -d '{"first_name": "John", "last_name": "Doe", "address": "123 Main Street, Anytown, USA"}' \
  http://localhost:8080/customers
```

##### Read a customer by ID
Replace `<VALID-ID-HERE>` with a valid customer ID:
```bash
curl -X GET http://localhost:8080/customers/<VALID-ID-HERE>
```

##### Update a customer by ID
Replace `<VALID-ID-HERE>` with a real customer ID returned from the list or create endpoint.
```bash
curl -X PUT \
  -H "Content-Type: application/json" \
  -d '{"first_name": "Jane", "last_name": "Doe", "address": "456 Elm Street, Cityville, USA"}' \
  http://localhost:8080/customers/<VALID-ID-HERE>
```

##### Delete a customer by ID
Replace `<VALID-ID-HERE>` with a valid customer ID:
```bash
curl -X DELETE http://localhost:8080/customers/<VALID-ID-HERE>
```

##### Retrieve all customers
```bash
curl -X GET http://localhost:8080/customers
```

##### Filter customers by first name

Replace `<FIRST_NAME>` with the customer's first name you want to search for:
```bash
curl -X GET "http://localhost:8080/customers?first_name=<FIRST_NAME>"
```

##### Filter customers by last name

Replace `<LAST_NAME>` with the customer's last name you want to search for:
```bash
curl -X GET "http://localhost:8080/customers?last_name=<LAST_NAME>"
```

##### Filter customers by address

Replace `<ADDRESS>` with the customer's address you want to search for:
```bash
curl -X GET "http://localhost:8080/customers?address=<ADDRESS>"
```

##### Filter customers by first name and last name
Replace `<FIRST_NAME>` and `<LAST_NAME>` with valid values:
```bash
curl -X GET "http://localhost:8080/customers?first_name=<FIRST_NAME>&last_name=<LAST_NAME>"
```

##### Filter customers by first name and address
Replace `<FIRST_NAME>` and `<ADDRESS>` with valid values:
```bash
curl -X GET "http://localhost:8080/customers?first_name=<FIRST_NAME>&address=<ADDRESS>"
```

##### Filter customers by last name and address
Replace `<LAST_NAME>` and `<ADDRESS>` with valid values:
```bash
curl -X GET "http://localhost:8080/customers?last_name=<LAST_NAME>&address=<ADDRESS>"
```

##### Filter customers by first name, last name, and address
Replace `<FIRST_NAME>`, `<LAST_NAME>,` and `<ADDRESS>` with valid values:
```bash
curl -X GET "http://localhost:8080/customers?first_name=<FIRST_NAME>&last_name=<LAST_NAME>&address=<ADDRESS>"
```

## Project Structure

```text
.gitignore          - this will ignore vagrant and other metadata files
.flaskenv           - Environment variables to configure Flask
.gitattributes      - File to gix Windows CRLF issues
.devcontainers/     - Folder with support for VSCode Remote Containers
dot-env-example     - copy to .env to use environment variables
pyproject.toml      - Poetry list of Python libraries required by your code

.
├── Dockerfile          - Dockerfile for building the image
├── Makefile            - Makefile with build targets
├── Procfile            - Procfile for honcho to start the service
├── README.md           - This file
├── features/           - (NEW) BDD Acceptance Tests
│   ├── customers.feature  - Gherkin feature file
│   ├── environment.py     - Selenium setup
│   └── steps/             - BDD steps definitions
├── k8s/                - Kubernetes deployment files
├── service/            - Service python package
│   ├── __init__.py     - Package initializer
│   ├── config.py       - Configuration parameters
│   ├── models.py       - Business models
│   ├── routes.py       - Service routes
│   ├── common/         - Common code package
│   └── static/         - (NEW) Web UI Static Assets
│       ├── css/        - Stylesheets
│       ├── index.html  - Main UI page
│       └── js/         - JavaScript for REST API interaction
├── tests/              - Unit tests package
│   ├── factories.py    - Factory for testing with fake objects
│   ├── test_models.py  - Test suite for business models
│   └── test_routes.py  - Test suite for service routes
└── wsgi.py             - WSGI entry point
```

## License

Copyright (c) 2016, 2025 [John Rofrano](https://www.linkedin.com/in/JohnRofrano/). All rights reserved.

Licensed under the Apache License. See [LICENSE](LICENSE)

This repository is part of the New York University (NYU) masters class: **CSCI-GA.2820-001 DevOps and Agile Methodologies** created and taught by [John Rofrano](https://cs.nyu.edu/~rofrano/), Adjunct Instructor, NYU Courant Institute, Graduate Division, Computer Science, and NYU Stern School of Business.<|MERGE_RESOLUTION|>--- conflicted
+++ resolved
@@ -114,7 +114,6 @@
 
     ![Error State](docs/images/create_error.png)
 
-<<<<<<< HEAD
 ### Example Scenario: Updating a Customer (Story #47)
 
 To update an existing customer using the Web UI:
@@ -122,17 +121,19 @@
 1. Open the application in your browser:  
    `http://localhost:8080/`
 2. Locate the customer you want to modify in the table at the bottom.
-3. Click the **"Retrieve"** button after entering the customer's **ID**, or directly click the **"Edit"** button if available.
-4. The customer form will automatically populate with the current values.
-5. Modify any fields you want to update (e.g., First Name, Last Name, Address).
-6. Click the **"Update"** (yellow) button.
-
-If the update is successful:
+3. Click the **Retrieve** button after entering the customer's **ID**,  
+   or directly click the **Edit** button if available.
+4. The form will automatically populate with the customer's current values.
+5. Modify any fields you wish to update (e.g., First Name, Last Name, Address).
+6. Click the **Update** (yellow) button.
+
+**After updating:**
+
 - A confirmation message will appear.
 - The updated values will display in the results table.
-- A `PUT /customers/<id>` API call is made to update the customer in the database.
-
-This feature allows administrators to easily modify existing customer records through the UI.
+- A `PUT /customers/<id>` API call is executed to update the record in the database.
+
+---
 
 ### Example Scenario: Deleting a Customer (Story #48)
 
@@ -141,104 +142,70 @@
 1. Open the browser at:  
    `http://localhost:8080/`
 2. In the **Customer Information** section, enter the **ID** of the customer you want to delete.
-3. Click the **"Delete"** (red) button.
+3. Click the **Delete** (red) button.
 4. You may be asked to confirm the deletion.
 
-After deleting:
+**After deleting:**
+
 - The customer will be removed from the results table.
-- A `DELETE /customers/<id>` API call is made.
+- A `DELETE /customers/<id>` API call is executed.
 - The customer is permanently removed from the database.
 
-This feature allows administrators to remove outdated or invalid customer records.
-=======
+---
+
 ### Example Scenario: Listing All Customers
 
-To retrieve a full list of all customers in the database without any filtering:
-
-1.  **Ensure Criteria is Empty:**
-    Make sure the **Customer Information** form is completely blank. You can click the **Clear** button (light gray) to ensure no existing filters are applied.
-    
-    ![Empty Form](docs/images/list_empty_form.png)
-
-2.  **Execute Search:**
-    Click the Gray **Search** button.
-    * Because no specific criteria (Name, Address, etc.) were provided, the system interprets this as a request to "List All".
-    * The **Search Results** table will populate with every customer record currently in the database.
-    
-    ![List All Results](docs/images/list_results.png)
+To retrieve every customer from the database:
+
+1. Clear all fields in the **Customer Information** section (use **Clear** button).
+2. Click the **Search** (gray) button.
+
+All customer records will appear in the **Search Results** table.
+
+---
 
 ### Example Scenario: Reading Customer Details
 
-To retrieve the full details of a specific customer using their unique ID:
-
-1.  **Enter Customer ID:**
-    Paste the unique Customer UUID into the **ID** field of the **Customer Information** form. You can leave the other fields (Name, Address) empty.
-    
-    ![ID Input](docs/images/read_id_input.png)
-
-2.  **Retrieve Data:**
-    Click the Teal **Retrieve** button.
-    * The system will fetch the customer's record from the database.
-    * The **First Name**, **Last Name**, **Address**, and **Suspended** status fields will automatically populate with the customer's data.
-    * A green **Success** banner will confirm the action.
-    
-    ![Retrieve Success](docs/images/read_success.png)
-
-3.  **Error Handling:**
-    If you enter an ID that does not exist in the database, the system will return a **404 Not Found** error, displayed in a red banner at the top.
-    
-    ![404 Error](docs/images/read_error.png)
+To retrieve details of a single customer by ID:
+
+1. Enter the customer’s **ID** in the **Customer Information** form.
+2. Click the **Retrieve** (teal) button.
+3. The customer details populate automatically in the form.
+
+If the ID does not exist, a **404 Not Found** error is displayed.
+
+---
 
 ### Example Scenario: Filtering Customers by Single Field
 
-To retrieve the full details of customers using his first name/last name/address:
-
-1.  **Enter Customer First Name/Last Name/Address:**
-    Type the Customer First Name/Last Name/Address into the **First Name/Last Name/Address** field of the **Customer Information** form. You can leave the other fields empty.
-    
-    ![ID Input](docs/images/read_firstname_input.jpg)
-
-2.  **Search Data:**
-    Click the Teal **Search** button.
-    * The system will fetch the customer's record from the database.
-    * All the customer results with the First Name/Last Name/Address you type in will show in th Search Results area.
-    * A green **Success** banner will confirm the action.
-    
-    ![First Name Results](docs/images/firstname_result.jpg)
+You may filter customers using **First Name**, **Last Name**, or **Address**:
+
+1. Enter one of the fields.
+2. Click **Search**.
+3. Matching customers will appear in the results table.
+
+---
 
 ### Example Scenario: Filtering Customers by Multiple Fields
 
-To retrieve the full details of customers using the combination of First Name, Last Name, Address:
-
-1.  **Enter Customer Last Name and Address:**
-    Type the Customer Last Name and Address into the **Last Name and Address** fields of the **Customer Information** form. You can leave the other fields empty.
-    
-    ![Last Name and Address Input](docs/images/read_lastname_address_input.jpg)
-
-2.  **Search Data:**
-    Click the Teal **Search** button.
-    * The system will fetch the customer's record from the database.
-    * All the customer results with the Last Name and Address you type in will show in th Search Results area.
-    * A green **Success** banner will confirm the action.
-    
-    ![Last Name and Address Results](docs/images/lastname_address_result.jpg)
-
-### Example Scenario: Suspending/Unsuspending a Customer
-
-To suspend/unsuspend a customer:
-
-1.  **Find the Customer You Want to Suspend/Unsuspend:**
-    See Reading Customer Details or Filtering Customers. After finding the customer you want to suspend/unsuspend, click the Edit button. The **First Name**, **Last Name**, **Address**, and **Suspended** status fields will automatically populate with the customer's data. Then click the Suspend/Unsuspend button.
-    
-    ![Edit A Customer](docs/images/edit_customer.jpg)
-    ![Suspend A Customer](docs/images/suspend_customer.jpg)
-
-2.  **See Result:**
-    Click the Teal **Search** button.
-    * The Suspended status field will change to True/False as you suspend/unsuspend him.
-    * A green **Success** banner will confirm the action.
-    ![Suspending Result](docs/images/suspend_result.jpg)
->>>>>>> 1d0186aa
+To filter using a combination of fields (e.g., Last Name + Address):
+
+1. Enter multiple values (e.g., Last Name + Address).
+2. Click **Search**.
+3. Only customers matching all fields are returned.
+
+---
+
+### Example Scenario: Suspending / Unsuspending a Customer
+
+To suspend or unsuspend a customer:
+
+1. Retrieve or search for the customer.
+2. Click **Edit** to load the customer's data into the form.
+3. Click the **Suspend** or **Unsuspend** button.
+4. Click **Search** to verify the updated status in the results table.
+
+
 
 ## Local Kubernetes Development Environment (K3d)
 
