######################################################################
# Copyright 2016, 2024 John J. Rofrano. All Rights Reserved.
#
# Licensed under the Apache License, Version 2.0 (the "License");
# you may not use this file except in compliance with the License.
# You may obtain a copy of the License at
#
# https://www.apache.org/licenses/LICENSE-2.0
#
# Unless required by applicable law or agreed to in writing, software
# distributed under the License is distributed on an "AS IS" BASIS,
# WITHOUT WARRANTIES OR CONDITIONS OF ANY KIND, either express or implied.
# See the License for the specific language governing permissions and
# limitations under the License.
######################################################################

"""
Customers Service

This service implements a REST API that allows you to Create, Read, Update
and Delete Customers
"""

from flask import jsonify, request, url_for, abort
from flask import current_app as app  # Import Flask application
from service.models import Customers, DataValidationError
from service.common import status  # HTTP Status Codes


######################################################################
# GET INDEX
######################################################################
@app.route("/")
def index():
    """Root URL response"""
    return (
        "Reminder: return some useful information in json format about the service here",
        status.HTTP_200_OK,
    )


######################################################################
# CREATE A CUSTOMER
######################################################################
@app.route("/customers", methods=["POST"])
def create_customer():
    """
    Creates a new Customer
    POST /customers
    """
    app.logger.info("Request to create a new Customer")

<<<<<<< HEAD

# LIST ALL CUSTOMERS
######################################################################
@app.route("/customers", methods=["GET"])
def list_customers():
    """Returns all of the customers (optionally filtered by multiple fields)"""
    app.logger.info("Request for customer list")

    # Parse any arguments from the query string
    first_name = request.args.get("first_name")
    last_name = request.args.get("last_name")
    address = request.args.get("address")

    # Build a dynamic query by adding filters for each parameter that exists
    query = Customers.query
    applied = []

    if first_name:
        query = query.filter(Customers.first_name.ilike(f"%{first_name}%"))
        applied.append(f"first_name={first_name}")
    if last_name:
        query = query.filter(Customers.last_name.ilike(f"%{last_name}%"))
        applied.append(f"last_name={last_name}")
    if address:
        query = query.filter(Customers.address.ilike(f"%{address}%"))
        applied.append(f"address={address}")

    # If any filters were applied, execute the filtered query
    # Otherwise, return all customers
    if applied:
        app.logger.info("Find with filters: %s", ", ".join(applied))
        customers = query.all()
    else:
        app.logger.info("Find all customers")
        customers = Customers.all()

    results = [customer.serialize() for customer in customers]
    app.logger.info("Returning %d customers", len(results))
    return jsonify(results), status.HTTP_200_OK
=======
    # Content-Type must be JSON
    if not request.is_json:
        abort(
            status.HTTP_415_UNSUPPORTED_MEDIA_TYPE,
            description="Content-Type must be application/json",
        )

    data = request.get_json()
    customer = Customers()

    try:
        customer.deserialize(data)
        customer.create()
    except Exception as e:
        app.logger.error("Error creating customer: %s", str(e))
        abort(status.HTTP_400_BAD_REQUEST, description=str(e))

    app.logger.info("Customer created successfully: %s", customer.id)
    resp = jsonify(customer.serialize())
    resp.status_code = status.HTTP_201_CREATED
    resp.headers["Location"] = f"/customers/{customer.id}"
    return resp


######################################################################
# UPDATE A CUSTOMER
######################################################################
@app.route("/customers/<uuid:customers_id>", methods=["PUT"])
def update_customers(customers_id):
    """
    Update a Customers

    This endpoint will update a Customers based the body that is posted
    """
    app.logger.info("Request to Update a customers with id [%s]", customers_id)
    check_content_type("application/json")

    # Attempt to find the Customers and abort if not found
    customers = Customers.find(customers_id)
    if not customers:
        abort(
            status.HTTP_404_NOT_FOUND,
            f"Customers with id '{customers_id}' was not found.",
        )

    # Update the Customers with the new data
    data = request.get_json()
    app.logger.info("Processing: %s", data)
    try:
        customers.deserialize(data)
    except DataValidationError as e:
        abort(status.HTTP_400_BAD_REQUEST, f"{e}")

    # Save the updates to the database
    customers.update()

    app.logger.info("Customers with ID: %s updated.", customers.id)
    return jsonify(customers.serialize()), status.HTTP_200_OK


def check_content_type(content_type) -> None:
    """Checks that the media type is correct"""
    if "Content-Type" not in request.headers:
        app.logger.error("No Content-Type specified.")
        abort(
            status.HTTP_415_UNSUPPORTED_MEDIA_TYPE,
            f"Content-Type must be {content_type}",
        )

    if request.headers["Content-Type"].lower().startswith(content_type):
        return

    app.logger.error("Invalid Content-Type: %s", request.headers["Content-Type"])
    abort(
        status.HTTP_415_UNSUPPORTED_MEDIA_TYPE,
        f"Content-Type must be {content_type}",
    )


######################################################################
# READ A CUSTOMER
######################################################################
@app.route("/customers/<uuid:customer_id>", methods=["GET"])
def get_customers(customer_id):
    """
    Retrieve a single Customer

    This endpoint will return a Customer based on it's id
    """
    app.logger.info("Request to Retrieve a customer with id [%s]", customer_id)

    # Attempt to find the Customer and abort if not found
    customer = Customers.find(customer_id)
    if not customer:
        abort(
            status.HTTP_404_NOT_FOUND,
            f"Customer with id '{customer_id}' was not found.",
        )

    app.logger.info(
        "Returning customer: %s %s", customer.first_name, customer.last_name
    )
    return jsonify(customer.serialize()), status.HTTP_200_OK


######################################################################
# DELETE A CUSTOMER
######################################################################
@app.route("/customers/<uuid:customer_id>", methods=["DELETE"])
def delete_customers(customer_id):
    """
    Delete a Customer

    This endpoint will delete a Customer based on the id specified in the path
    """
    app.logger.info("Request to Delete a customer with id [%s]", customer_id)

    customer = Customers.find(customer_id)

    # Case where the customer is not found
    if not customer:
        abort(
            status.HTTP_404_NOT_FOUND,
            f"Customer with id '{customer_id}' was not found.",
        )

    # If the customer exists, perform delete
    app.logger.info("Customer with ID [%s] found for deletion.", customer.id)
    customer.delete()

    app.logger.info("Customer with ID [%s] delete complete.", customer_id)
    return "", status.HTTP_204_NO_CONTENT
>>>>>>> af9ea8ae
<|MERGE_RESOLUTION|>--- conflicted
+++ resolved
@@ -50,8 +50,85 @@
     """
     app.logger.info("Request to create a new Customer")
 
-<<<<<<< HEAD
-
+    # Content-Type must be JSON
+    if not request.is_json:
+        abort(
+            status.HTTP_415_UNSUPPORTED_MEDIA_TYPE,
+            description="Content-Type must be application/json",
+        )
+
+    data = request.get_json()
+    customer = Customers()
+
+    try:
+        customer.deserialize(data)
+        customer.create()
+    except Exception as e:
+        app.logger.error("Error creating customer: %s", str(e))
+        abort(status.HTTP_400_BAD_REQUEST, description=str(e))
+
+    app.logger.info("Customer created successfully: %s", customer.id)
+    resp = jsonify(customer.serialize())
+    resp.status_code = status.HTTP_201_CREATED
+    resp.headers["Location"] = f"/customers/{customer.id}"
+    return resp
+
+
+######################################################################
+# UPDATE A CUSTOMER
+######################################################################
+@app.route("/customers/<uuid:customers_id>", methods=["PUT"])
+def update_customers(customers_id):
+    """
+    Update a Customers
+
+    This endpoint will update a Customers based the body that is posted
+    """
+    app.logger.info("Request to Update a customers with id [%s]", customers_id)
+    check_content_type("application/json")
+
+    # Attempt to find the Customers and abort if not found
+    customers = Customers.find(customers_id)
+    if not customers:
+        abort(
+            status.HTTP_404_NOT_FOUND,
+            f"Customers with id '{customers_id}' was not found.",
+        )
+
+    # Update the Customers with the new data
+    data = request.get_json()
+    app.logger.info("Processing: %s", data)
+    try:
+        customers.deserialize(data)
+    except DataValidationError as e:
+        abort(status.HTTP_400_BAD_REQUEST, f"{e}")
+
+    # Save the updates to the database
+    customers.update()
+
+    app.logger.info("Customers with ID: %s updated.", customers.id)
+    return jsonify(customers.serialize()), status.HTTP_200_OK
+
+
+def check_content_type(content_type) -> None:
+    """Checks that the media type is correct"""
+    if "Content-Type" not in request.headers:
+        app.logger.error("No Content-Type specified.")
+        abort(
+            status.HTTP_415_UNSUPPORTED_MEDIA_TYPE,
+            f"Content-Type must be {content_type}",
+        )
+
+    if request.headers["Content-Type"].lower().startswith(content_type):
+        return
+
+    app.logger.error("Invalid Content-Type: %s", request.headers["Content-Type"])
+    abort(
+        status.HTTP_415_UNSUPPORTED_MEDIA_TYPE,
+        f"Content-Type must be {content_type}",
+    )
+
+######################################################################
 # LIST ALL CUSTOMERS
 ######################################################################
 @app.route("/customers", methods=["GET"])
@@ -90,85 +167,6 @@
     results = [customer.serialize() for customer in customers]
     app.logger.info("Returning %d customers", len(results))
     return jsonify(results), status.HTTP_200_OK
-=======
-    # Content-Type must be JSON
-    if not request.is_json:
-        abort(
-            status.HTTP_415_UNSUPPORTED_MEDIA_TYPE,
-            description="Content-Type must be application/json",
-        )
-
-    data = request.get_json()
-    customer = Customers()
-
-    try:
-        customer.deserialize(data)
-        customer.create()
-    except Exception as e:
-        app.logger.error("Error creating customer: %s", str(e))
-        abort(status.HTTP_400_BAD_REQUEST, description=str(e))
-
-    app.logger.info("Customer created successfully: %s", customer.id)
-    resp = jsonify(customer.serialize())
-    resp.status_code = status.HTTP_201_CREATED
-    resp.headers["Location"] = f"/customers/{customer.id}"
-    return resp
-
-
-######################################################################
-# UPDATE A CUSTOMER
-######################################################################
-@app.route("/customers/<uuid:customers_id>", methods=["PUT"])
-def update_customers(customers_id):
-    """
-    Update a Customers
-
-    This endpoint will update a Customers based the body that is posted
-    """
-    app.logger.info("Request to Update a customers with id [%s]", customers_id)
-    check_content_type("application/json")
-
-    # Attempt to find the Customers and abort if not found
-    customers = Customers.find(customers_id)
-    if not customers:
-        abort(
-            status.HTTP_404_NOT_FOUND,
-            f"Customers with id '{customers_id}' was not found.",
-        )
-
-    # Update the Customers with the new data
-    data = request.get_json()
-    app.logger.info("Processing: %s", data)
-    try:
-        customers.deserialize(data)
-    except DataValidationError as e:
-        abort(status.HTTP_400_BAD_REQUEST, f"{e}")
-
-    # Save the updates to the database
-    customers.update()
-
-    app.logger.info("Customers with ID: %s updated.", customers.id)
-    return jsonify(customers.serialize()), status.HTTP_200_OK
-
-
-def check_content_type(content_type) -> None:
-    """Checks that the media type is correct"""
-    if "Content-Type" not in request.headers:
-        app.logger.error("No Content-Type specified.")
-        abort(
-            status.HTTP_415_UNSUPPORTED_MEDIA_TYPE,
-            f"Content-Type must be {content_type}",
-        )
-
-    if request.headers["Content-Type"].lower().startswith(content_type):
-        return
-
-    app.logger.error("Invalid Content-Type: %s", request.headers["Content-Type"])
-    abort(
-        status.HTTP_415_UNSUPPORTED_MEDIA_TYPE,
-        f"Content-Type must be {content_type}",
-    )
-
 
 ######################################################################
 # READ A CUSTOMER
@@ -222,5 +220,4 @@
     customer.delete()
 
     app.logger.info("Customer with ID [%s] delete complete.", customer_id)
-    return "", status.HTTP_204_NO_CONTENT
->>>>>>> af9ea8ae
+    return "", status.HTTP_204_NO_CONTENT