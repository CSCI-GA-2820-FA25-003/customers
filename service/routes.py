######################################################################
# Copyright 2016, 2024 John J. Rofrano. All Rights Reserved.
#
# Licensed under the Apache License, Version 2.0 (the "License");
# you may not use this file except in compliance with the License.
# You may obtain a copy of the License at
#
# https://www.apache.org/licenses/LICENSE-2.0
#
# Unless required by applicable law or agreed to in writing, software
# distributed under the License is distributed on an "AS IS" BASIS,
# WITHOUT WARRANTIES OR CONDITIONS OF ANY KIND, either express or implied.
# See the License for the specific language governing permissions and
# limitations under the License.
######################################################################

"""
Customers Service

This service implements a REST API that allows you to Create, Read, Update
and Delete Customers
"""

from flask import jsonify, request, url_for, abort
from flask import current_app as app  # Import Flask application
from service.models import Customers, DataValidationError
from service.common import status  # HTTP Status Codes


######################################################################
# GET INDEX
######################################################################
@app.route("/")
def index():
    """Root URL response"""
    return (
        "Reminder: return some useful information in json format about the service here",
        status.HTTP_200_OK,
    )


######################################################################
# CREATE A CUSTOMER
######################################################################
@app.route("/customers", methods=["POST"])
def create_customer():
    """
    Creates a new Customer
    POST /customers
    """
    app.logger.info("Request to create a new Customer")

<<<<<<< HEAD

######################################################################
# READ A CUSTOMER
######################################################################
@app.route("/customers/<uuid:customer_id>", methods=["GET"])
def get_customers(customer_id):
    """
    Retrieve a single Customer

    This endpoint will return a Customer based on it's id
    """
    app.logger.info("Request to Retrieve a customer with id [%s]", customer_id)

    # Attempt to find the Customer and abort if not found
    customer = Customers.find(customer_id)
    if not customer:
        abort(
            status.HTTP_404_NOT_FOUND,
            f"Customer with id '{customer_id}' was not found.",
        )

    app.logger.info(
        "Returning customer: %s %s", customer.first_name, customer.last_name
    )
    return jsonify(customer.serialize()), status.HTTP_200_OK
=======
    # Content-Type must be JSON
    if not request.is_json:
        abort(
            status.HTTP_415_UNSUPPORTED_MEDIA_TYPE,
            description="Content-Type must be application/json",
        )

    data = request.get_json()
    customer = Customers()

    try:
        customer.deserialize(data)
        customer.create()
    except Exception as e:
        app.logger.error("Error creating customer: %s", str(e))
        abort(status.HTTP_400_BAD_REQUEST, description=str(e))

    app.logger.info("Customer created successfully: %s", customer.id)
    resp = jsonify(customer.serialize())
    resp.status_code = status.HTTP_201_CREATED
    resp.headers["Location"] = f"/customers/{customer.id}"
    return resp


@app.route("/customers/<uuid:customers_id>", methods=["PUT"])
def update_customers(customers_id):
    """
    Update a Customers

    This endpoint will update a Customers based the body that is posted
    """
    app.logger.info("Request to Update a customers with id [%s]", customers_id)
    check_content_type("application/json")

    # Attempt to find the Customers and abort if not found
    customers = Customers.find(customers_id)
    if not customers:
        abort(
            status.HTTP_404_NOT_FOUND,
            f"Customers with id '{customers_id}' was not found.",
        )

    # Update the Customers with the new data
    data = request.get_json()
    app.logger.info("Processing: %s", data)
    try:
        customers.deserialize(data)
    except DataValidationError as e:
        abort(status.HTTP_400_BAD_REQUEST, f"{e}")

    # Save the updates to the database
    customers.update()

    app.logger.info("Customers with ID: %s updated.", customers.id)
    return jsonify(customers.serialize()), status.HTTP_200_OK


def check_content_type(content_type) -> None:
    """Checks that the media type is correct"""
    if "Content-Type" not in request.headers:
        app.logger.error("No Content-Type specified.")
        abort(
            status.HTTP_415_UNSUPPORTED_MEDIA_TYPE,
            f"Content-Type must be {content_type}",
        )

    if request.headers["Content-Type"].lower().startswith(content_type):
        return

    app.logger.error("Invalid Content-Type: %s", request.headers["Content-Type"])
    abort(
        status.HTTP_415_UNSUPPORTED_MEDIA_TYPE,
        f"Content-Type must be {content_type}",
    )
>>>>>>> 25b82ca7
<|MERGE_RESOLUTION|>--- conflicted
+++ resolved
@@ -50,33 +50,6 @@
     """
     app.logger.info("Request to create a new Customer")
 
-<<<<<<< HEAD
-
-######################################################################
-# READ A CUSTOMER
-######################################################################
-@app.route("/customers/<uuid:customer_id>", methods=["GET"])
-def get_customers(customer_id):
-    """
-    Retrieve a single Customer
-
-    This endpoint will return a Customer based on it's id
-    """
-    app.logger.info("Request to Retrieve a customer with id [%s]", customer_id)
-
-    # Attempt to find the Customer and abort if not found
-    customer = Customers.find(customer_id)
-    if not customer:
-        abort(
-            status.HTTP_404_NOT_FOUND,
-            f"Customer with id '{customer_id}' was not found.",
-        )
-
-    app.logger.info(
-        "Returning customer: %s %s", customer.first_name, customer.last_name
-    )
-    return jsonify(customer.serialize()), status.HTTP_200_OK
-=======
     # Content-Type must be JSON
     if not request.is_json:
         abort(
@@ -151,4 +124,29 @@
         status.HTTP_415_UNSUPPORTED_MEDIA_TYPE,
         f"Content-Type must be {content_type}",
     )
->>>>>>> 25b82ca7
+
+
+######################################################################
+# READ A CUSTOMER
+######################################################################
+@app.route("/customers/<uuid:customer_id>", methods=["GET"])
+def get_customers(customer_id):
+    """
+    Retrieve a single Customer
+
+    This endpoint will return a Customer based on it's id
+    """
+    app.logger.info("Request to Retrieve a customer with id [%s]", customer_id)
+
+    # Attempt to find the Customer and abort if not found
+    customer = Customers.find(customer_id)
+    if not customer:
+        abort(
+            status.HTTP_404_NOT_FOUND,
+            f"Customer with id '{customer_id}' was not found.",
+        )
+
+    app.logger.info(
+        "Returning customer: %s %s", customer.first_name, customer.last_name
+    )
+    return jsonify(customer.serialize()), status.HTTP_200_OK