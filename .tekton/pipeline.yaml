--- conflicted
+++ resolved
@@ -72,327 +72,6 @@
           value: ''
       taskRef:
         params:
-<<<<<<< HEAD
-          - name: CRT_FILENAME
-            value: ca-bundle.crt
-          - name: HTTP_PROXY
-            value: ''
-          - name: HTTPS_PROXY
-            value: ''
-          - name: NO_PROXY
-            value: ''
-          - name: SUBDIRECTORY
-            value: ''
-          - name: USER_HOME
-            value: /home/git
-          - name: DELETE_EXISTING
-            value: 'true'
-          - name: VERBOSE
-            value: 'false'
-          - name: SSL_VERIFY
-            value: 'true'
-          - name: URL
-            value: 'https://github.com/CSCI-GA-2820-FA25-003/customers.git'
-          - name: REVISION
-            value: master
-          - name: REFSPEC
-            value: ''
-          - name: SUBMODULES
-            value: 'true'
-          - name: DEPTH
-            value: '1'
-          - name: SPARSE_CHECKOUT_DIRECTORIES
-            value: ''
-        taskRef:
-          params:
-            - name: kind
-              value: task
-            - name: name
-              value: git-clone
-            - name: namespace
-              value: openshift-pipelines
-          resolver: cluster
-        workspaces:
-          - name: output
-            workspace: pipeline-workspace
-        status:
-          taskSpec:
-            description: |
-              This object represents Git and is able to initialize and clone a remote repository on the informed Workspace. It's likely to become the first `step` on a Pipeline. 
-            params:
-              - default: ca-bundle.crt
-                description: |
-                  Certificate Authority (CA) bundle filename in the SSL CA directory.
-                name: CRT_FILENAME
-                type: string
-              - default: ''
-                description: |
-                  HTTP proxy server (non-TLS requests).
-                name: HTTP_PROXY
-                type: string
-              - default: ''
-                description: |
-                  HTTPS proxy server (TLS requests).
-                name: HTTPS_PROXY
-                type: string
-              - default: ''
-                description: |
-                  Opt out of proxying HTTP/HTTPS requests.
-                name: NO_PROXY
-                type: string
-              - default: ''
-                description: |
-                  Path to the directory for storing the cloned Git repository, relative to the
-                  output directory.
-                name: SUBDIRECTORY
-                type: string
-              - default: /home/git
-                description: |
-                  Absolute path to the Git user home directory.
-                name: USER_HOME
-                type: string
-              - default: 'true'
-                description: |
-                  Clean out the contents of the default Workspace before specific Git operations occur, if data exists.
-                name: DELETE_EXISTING
-                type: string
-              - default: 'false'
-                description: |
-                  Log the executed commands.
-                name: VERBOSE
-                type: string
-              - default: 'true'
-                description: |
-                  Sets the global `http.sslVerify` value, `false` is not advised unless
-                  you trust the remote repository.
-                name: SSL_VERIFY
-                type: string
-              - description: |
-                  Git repository URL.
-                name: URL
-                type: string
-              - default: main
-                description: |
-                  Revision to checkout, an branch, tag, sha, ref, etc...
-                name: REVISION
-                type: string
-              - default: ''
-                description: |
-                  Repository `refspec` to fetch before checking out the revision.
-                name: REFSPEC
-                type: string
-              - default: 'true'
-                description: |
-                  Initialize and fetch Git submodules.
-                name: SUBMODULES
-                type: string
-              - default: '1'
-                description: |
-                  Number of commits to fetch, a "shallow clone" is a single commit.
-                name: DEPTH
-                type: string
-              - default: ''
-                description: |
-                  List of directory patterns split by comma to perform "sparse checkout".
-                name: SPARSE_CHECKOUT_DIRECTORIES
-                type: string
-            results:
-              - description: |
-                  The precise commit SHA digest cloned.
-                name: COMMIT
-                type: string
-              - description: |
-                  The precise repository URL.
-                name: URL
-                type: string
-              - description: |
-                  The epoch timestamp of the commit cloned.
-                name: COMMITTER_DATE
-                type: string
-            stepTemplate:
-              computeResources:
-                limits:
-                  cpu: 100m
-                  memory: 256Mi
-                requests:
-                  cpu: 100m
-                  memory: 256Mi
-              env:
-                - name: PARAMS_URL
-                  value: 'https://github.com/CSCI-GA-2820-FA25-003/customers.git'
-                - name: PARAMS_REVISION
-                  value: master
-                - name: PARAMS_REFSPEC
-                - name: PARAMS_SUBMODULES
-                  value: 'true'
-                - name: PARAMS_DEPTH
-                  value: '1'
-                - name: PARAMS_SPARSE_CHECKOUT_DIRECTORIES
-                - name: RESULTS_COMMITTER_DATE_PATH
-                  value: /tekton/results/COMMITTER_DATE
-                - name: RESULTS_URL_PATH
-                  value: /tekton/results/URL
-                - name: WORKSPACES_OUTPUT_PATH
-                  value: /workspace/output
-                - name: PARAMS_SSL_VERIFY
-                  value: 'true'
-                - name: PARAMS_CRT_FILENAME
-                  value: ca-bundle.crt
-                - name: PARAMS_SUBDIRECTORY
-                - name: PARAMS_DELETE_EXISTING
-                  value: 'true'
-                - name: PARAMS_HTTP_PROXY
-                - name: PARAMS_HTTPS_PROXY
-                - name: PARAMS_NO_PROXY
-                - name: PARAMS_VERBOSE
-                  value: 'false'
-                - name: PARAMS_USER_HOME
-                  value: /home/git
-                - name: WORKSPACES_SSH_DIRECTORY_BOUND
-                  value: 'false'
-                - name: WORKSPACES_SSH_DIRECTORY_PATH
-                - name: WORKSPACES_BASIC_AUTH_BOUND
-                  value: 'false'
-                - name: WORKSPACES_BASIC_AUTH_PATH
-                - name: WORKSPACES_SSL_CA_DIRECTORY_BOUND
-                  value: 'false'
-                - name: WORKSPACES_SSL_CA_DIRECTORY_PATH
-                - name: RESULTS_COMMIT_PATH
-                  value: /tekton/results/COMMIT
-              securityContext:
-                runAsNonRoot: true
-                runAsUser: 65532
-            steps:
-              - computeResources: {}
-                image: 'registry.redhat.io/openshift-pipelines/pipelines-git-init-rhel9@sha256:52444eaec63f4ff5fcf26d94d7b4d9bc32708b79bd8c20d5b7b569f1a01bcf8d'
-                name: prepare-and-run
-                script: |
-                  set -e
-                  printf '%s' "IyEvdXNyL2Jpbi9lbnYgc2gKCmV4cG9ydCBQQVJBTVNfVVJMPSIke1BBUkFNU19VUkw6LX0iCmV4cG9ydCBQQVJBTVNfUkVWSVNJT049IiR7UEFSQU1TX1JFVklTSU9OOi19IgpleHBvcnQgUEFSQU1TX1JFRlNQRUM9IiR7UEFSQU1TX1JFRlNQRUM6LX0iCmV4cG9ydCBQQVJBTVNfU1VCTU9EVUxFUz0iJHtQQVJBTVNfU1VCTU9EVUxFUzotfSIKZXhwb3J0IFBBUkFNU19ERVBUSD0iJHtQQVJBTVNfREVQVEg6LX0iCmV4cG9ydCBQQVJBTVNfU1NMX1ZFUklGWT0iJHtQQVJBTVNfU1NMX1ZFUklGWTotfSIKZXhwb3J0IFBBUkFNU19DUlRfRklMRU5BTUU9IiR7UEFSQU1TX0NSVF9GSUxFTkFNRTotfSIKZXhwb3J0IFBBUkFNU19TVUJESVJFQ1RPUlk9IiR7UEFSQU1TX1NVQkRJUkVDVE9SWTotfSIKZXhwb3J0IFBBUkFNU19TUEFSU0VfQ0hFQ0tPVVRfRElSRUNUT1JJRVM9IiR7UEFSQU1TX1NQQVJTRV9DSEVDS09VVF9ESVJFQ1RPUklFUzotfSIKZXhwb3J0IFBBUkFNU19ERUxFVEVfRVhJU1RJTkc9IiR7UEFSQU1TX0RFTEVURV9FWElTVElORzotfSIKZXhwb3J0IFBBUkFNU19IVFRQX1BST1hZPSIke1BBUkFNU19IVFRQX1BST1hZOi19IgpleHBvcnQgUEFSQU1TX0hUVFBTX1BST1hZPSIke1BBUkFNU19IVFRQU19QUk9YWTotfSIKZXhwb3J0IFBBUkFNU19OT19QUk9YWT0iJHtQQVJBTVNfTk9fUFJPWFk6LX0iCmV4cG9ydCBQQVJBTVNfVkVSQk9TRT0iJHtQQVJBTVNfVkVSQk9TRTotfSIKZXhwb3J0IFBBUkFNU19VU0VSX0hPTUU9IiR7UEFSQU1TX1VTRVJfSE9NRTotfSIKZXhwb3J0IFBBUkFNU19HSVRfVVNFUl9FTUFJTD0iJHtQQVJBTVNfR0lUX1VTRVJfRU1BSUw6LX0iCmV4cG9ydCBQQVJBTVNfR0lUX1VTRVJfTkFNRT0iJHtQQVJBTVNfR0lUX1VTRVJfTkFNRTotfSIKZXhwb3J0IFBBUkFNU19HSVRfU0NSSVBUPSIke1BBUkFNU19HSVRfU0NSSVBUOi19IgoKZXhwb3J0IFdPUktTUEFDRVNfU09VUkNFX1BBVEg9IiR7V09SS1NQQUNFU19TT1VSQ0VfUEFUSDotfSIKZXhwb3J0IFdPUktTUEFDRVNfT1VUUFVUX1BBVEg9IiR7V09SS1NQQUNFU19PVVRQVVRfUEFUSDotfSIKZXhwb3J0IFdPUktTUEFDRVNfU1NIX0RJUkVDVE9SWV9CT1VORD0iJHtXT1JLU1BBQ0VTX1NTSF9ESVJFQ1RPUllfQk9VTkQ6LX0iCmV4cG9ydCBXT1JLU1BBQ0VTX1NTSF9ESVJFQ1RPUllfUEFUSD0iJHtXT1JLU1BBQ0VTX1NTSF9ESVJFQ1RPUllfUEFUSDotfSIKZXhwb3J0IFdPUktTUEFDRVNfQkFTSUNfQVVUSF9CT1VORD0iJHtXT1JLU1BBQ0VTX0JBU0lDX0FVVEhfQk9VTkQ6LX0iCmV4cG9ydCBXT1JLU1BBQ0VTX0JBU0lDX0FVVEhfUEFUSD0iJHtXT1JLU1BBQ0VTX0JBU0lDX0FVVEhfUEFUSDotfSIKZXhwb3J0IFdPUktTUEFDRVNfU1NMX0NBX0RJUkVDVE9SWV9CT1VORD0iJHtXT1JLU1BBQ0VTX1NTTF9DQV9ESVJFQ1RPUllfQk9VTkQ6LX0iCmV4cG9ydCBXT1JLU1BBQ0VTX1NTTF9DQV9ESVJFQ1RPUllfUEFUSD0iJHtXT1JLU1BBQ0VTX1NTTF9DQV9ESVJFQ1RPUllfUEFUSDotfSIKCmV4cG9ydCBSRVNVTFRTX0NPTU1JVFRFUl9EQVRFX1BBVEg9IiR7UkVTVUxUU19DT01NSVRURVJfREFURV9QQVRIOi19IgpleHBvcnQgUkVTVUxUU19DT01NSVRfUEFUSD0iJHtSRVNVTFRTX0NPTU1JVF9QQVRIOi19IgpleHBvcnQgUkVTVUxUU19VUkxfUEFUSD0iJHtSRVNVTFRTX1VSTF9QQVRIOi19IgoKIyBmdWxsIHBhdGggdG8gdGhlIGNoZWNrb3V0IGRpcmVjdG9yeSwgdXNpbmcgdGhlIHNvdXJjZSB3b3Jrc3BhY2UgYW5kIHN1YmRpcmVjdG9yIHBhcmFtZXRlcgpbWyAhIC16ICR7V09SS1NQQUNFU19TT1VSQ0VfUEFUSH0gXV0gJiYgZXhwb3J0IFdPUktTUEFDRVNfUk9PVF9QQVRIPSIke1dPUktTUEFDRVNfU09VUkNFX1BBVEh9IgpbWyAhIC16ICR7V09SS1NQQUNFU19PVVRQVVRfUEFUSH0gXV0gJiYgZXhwb3J0IFdPUktTUEFDRVNfUk9PVF9QQVRIPSIke1dPUktTUEFDRVNfT1VUUFVUX1BBVEh9IgoKY2hlY2tvdXRfZGlyPSIke1dPUktTUEFDRVNfUk9PVF9QQVRIfS8ke1BBUkFNU19TVUJESVJFQ1RPUll9IgoKIwojIEZ1bmN0aW9ucwojCgpmYWlsKCkgewogICAgZWNobyAiRVJST1I6ICR7QH0iIDE+JjIKICAgIGV4aXQgMQp9CgpwaGFzZSgpIHsKICAgIGVjaG8gIi0tLT4gUGhhc2U6ICR7QH0uLi4iCn0KCiMgSW5zcGVjdCB0aGUgZW52aXJvbm1lbnQgdmFyaWFibGVzIHRvIGFzc2VydCB0aGUgbWluaW11bSBjb25maWd1cmF0aW9uIGlzIGluZm9ybWVkLgphc3NlcnRfcmVxdWlyZWRfY29uZmlndXJhdGlvbl9vcl9mYWlsKCkgewogICAgW1sgLXogIiR7UEFSQU1TX1VSTH0iICAmJiAgLXogIiR7UEFSQU1TX0dJVF9TQ1JJUFR9IiBdXSAmJgogICAgICAgIGZhaWwgIlBhcmFtZXRlciBVUkwgb3IgU0NSSVBUIG11c3QgYmUgc2V0ISIKCiAgICBbWyAteiAiJHtXT1JLU1BBQ0VTX1JPT1RfUEFUSH0iIF1dICYmCiAgICAgICAgZmFpbCAiUm9vdCBXb3Jrc3BhY2UgaXMgbm90IHNldCEiCgogICAgW1sgISAtZCAiJHtXT1JLU1BBQ0VTX1JPT1RfUEFUSH0iIF1dICYmCiAgICAgICAgZmFpbCAiUm9vdCBXb3Jrc3BhY2UgZGlyZWN0b3J5IG5vdCBmb3VuZCEiCiAgICByZXR1cm4gMAp9CgojIENvcHkgdGhlIGZpbGUgaW50byB0aGUgZGVzdGluYXRpb24sIGNoZWNraW5nIGlmIHRoZSBzb3VyY2UgZXhpc3RzLgpjb3B5X29yX2ZhaWwoKSB7CiAgICBsb2NhbCBfbW9kZT0iJHsxfSIKICAgIGxvY2FsIF9zcmM9IiR7Mn0iCiAgICBsb2NhbCBfZHN0PSIkezN9IgoKICAgIGlmIFtbICEgLWYgIiR7X3NyY30iICYmICEgLWQgIiR7X3NyY30iIF1dOyB0aGVuCiAgICAgICAgZmFpbCAiU291cmNlIGZpbGUvZGlyZWN0b3J5IGlzIG5vdCBmb3VuZCBhdCAnJHtfc3JjfSciCiAgICBmaQoKICAgIGlmIFtbIC1kICIke19zcmN9IiBdXTsgdGhlbgogICAgICAgIGNwIC1SdiAke19zcmN9ICR7X2RzdH0KICAgICAgICBjaG1vZCAtdiAke19tb2RlfSAke19kc3R9CiAgICBlbHNlCiAgICAgICAgaW5zdGFsbCAtLXZlcmJvc2UgLS1tb2RlPSR7X21vZGV9ICR7X3NyY30gJHtfZHN0fQogICAgZmkKfQoKIyBEZWxldGUgYW55IGV4aXN0aW5nIGNvbnRlbnRzIG9mIHRoZSByZXBvIGRpcmVjdG9yeSBpZiBpdCBleGlzdHMuIFdlIGRvbid0IGp1c3QgInJtIC1yZiA8ZGlyPiIKIyBiZWNhdXNlIG1pZ2h0IGJlICIvIiBvciB0aGUgcm9vdCBvZiBhIG1vdW50ZWQgdm9sdW1lLgpjbGVhbl9kaXIoKSB7CiAgICBsb2NhbCBfZGlyPSIkezF9IgoKICAgIFtbICEgLWQgIiR7X2Rpcn0iIF1dICYmCiAgICAgICAgcmV0dXJuIDAKCiAgICAjIERlbGV0ZSBub24taGlkZGVuIGZpbGVzIGFuZCBkaXJlY3RvcmllcwogICAgcm0gLXJmdiAke19kaXI6P30vKgogICAgIyBEZWxldGUgZmlsZXMgYW5kIGRpcmVjdG9yaWVzIHN0YXJ0aW5nIHdpdGggLiBidXQgZXhjbHVkaW5nIC4uCiAgICBybSAtcmZ2ICR7X2Rpcn0vLlshLl0qCiAgICAjIERlbGV0ZSBmaWxlcyBhbmQgZGlyZWN0b3JpZXMgc3RhcnRpbmcgd2l0aCAuLiBwbHVzIGFueSBvdGhlciBjaGFyYWN0ZXIKICAgIHJtIC1yZnYgJHtfZGlyfS8uLj8qCn0KCiMKIyBTZXR0aW5ncwojCgojIHdoZW4gdGhlIGtvLWFwcCBkaXJlY3RvcnkgaXMgcHJlc2VudCwgbWFraW5nIHN1cmUgaXQncyBwYXJ0IG9mIHRoZSBQQVRICltbIC1kICIva28tYXBwIiBdXSAmJiBleHBvcnQgUEFUSD0iJHtQQVRIfTova28tYXBwIgoKIyBtYWtpbmcgdGhlIHNoZWxsIHZlcmJvc2Ugd2hlbiB0aGUgcGFyYW10ZXIgaXMgc2V0CltbICIke1BBUkFNU19WRVJCT1NFfSIgPT0gInRydWUiIF1dICYmIHNldCAteAoKcmV0dXJuIDA=" |base64 -d >"/scripts/common.sh"
-                  printf '%s' "IyEvdXNyL2Jpbi9lbnYgc2gKc2V0IC1ldQoKc291cmNlICQoQ0RQQVRIPSBjZCAtLSAiJChkaXJuYW1lIC0tICR7MH0pIiAmJiBwd2QpL2NvbW1vbi5zaAoKYXNzZXJ0X3JlcXVpcmVkX2NvbmZpZ3VyYXRpb25fb3JfZmFpbAoKcGhhc2UgIlNldHRpbmcgb3V0cHV0IHdvcmtzcGFjZSBhcyBzYWZlIGRpcmVjdG9yeSAoJyR7V09SS1NQQUNFU19ST09UX1BBVEh9JykiCmdpdCBjb25maWcgLS1nbG9iYWwgLS1hZGQgc2FmZS5kaXJlY3RvcnkgIiR7V09SS1NQQUNFU19ST09UX1BBVEh9IgoKIyBTZXR0aW5nIHVwIHRoZSBjb25maWcgZm9yIHRoZSBnaXQuCgppZiBbIC1uICIke1BBUkFNU19HSVRfVVNFUl9FTUFJTH0iIF0gOyB0aGVuCiAgICBwaGFzZSAiU2V0dGluZyBnbG9iYWwgZW1haWwgZm9yIGdpdCAke1BBUkFNU19HSVRfVVNFUl9FTUFJTH0iCiAgICBnaXQgY29uZmlnIC0tZ2xvYmFsIHVzZXIuZW1haWwgIiR7UEFSQU1TX0dJVF9VU0VSX0VNQUlMfSIKZmkKCmlmIFsgLW4gIiR7UEFSQU1TX0dJVF9VU0VSX05BTUV9IiBdIDsgdGhlbgogICAgcGhhc2UgIlNldHRpbmcgZ2xvYmFsIHVzZXJuYW1lIGZvciBnaXQgJHtQQVJBTVNfR0lUX1VTRVJfTkFNRX0iCiAgICBnaXQgY29uZmlnIC0tZ2xvYmFsIHVzZXIubmFtZSAiJHtQQVJBTVNfR0lUX1VTRVJfTkFNRX0iCmZpCgojCiMgQ0EgKGBzc2wtY2EtZGlyZWN0b3J5YCBXb3Jrc3BhY2UpCiMKCmlmIFtbICIke1dPUktTUEFDRVNfU1NMX0NBX0RJUkVDVE9SWV9CT1VORH0iID09ICJ0cnVlIiAmJiAtbiAiJHtQQVJBTVNfQ1JUX0ZJTEVOQU1FfSIgXV07IHRoZW4KCXBoYXNlICJJbnNwZWN0aW5nICdzc2wtY2EtZGlyZWN0b3J5JyB3b3Jrc3BhY2UgbG9va2luZyBmb3IgJyR7UEFSQU1TX0NSVF9GSUxFTkFNRX0nIGZpbGUiCgljcnQ9IiR7V09SS1NQQUNFU19TU0xfQ0FfRElSRUNUT1JZX1BBVEh9LyR7UEFSQU1TX0NSVF9GSUxFTkFNRX0iCglbWyAhIC1mICIke2NydH0iIF1dICYmCgkJZmFpbCAiQ1JUIGZpbGUgKFBBUkFNU19DUlRfRklMRU5BTUUpIG5vdCBmb3VuZCBhdCAnJHtjcnR9JyIKCglwaGFzZSAiRXhwb3J0aW5nIGN1c3RvbSBDQSBjZXJ0aWZpY2F0ZSAnR0lUX1NTTF9DQUlORk89JHtjcnR9JyIKCWV4cG9ydCBHSVRfU1NMX0NBSU5GTz0ke2NydH0KZmkKCiMKIyBQcm94eSBTZXR0aW5ncwojCgpwaGFzZSAiU2V0dGluZyB1cCBIVFRQX1BST1hZPScke1BBUkFNU19IVFRQX1BST1hZfSciCltbIC1uICIke1BBUkFNU19IVFRQX1BST1hZfSIgXV0gJiYgZXhwb3J0IEhUVFBfUFJPWFk9IiR7UEFSQU1TX0hUVFBfUFJPWFl9IgoKcGhhc2UgIlNldHR0aW5nIHVwIEhUVFBTX1BST1hZPScke1BBUkFNU19IVFRQU19QUk9YWX0nIgpbWyAtbiAiJHtQQVJBTVNfSFRUUFNfUFJPWFl9IiBdXSAmJiBleHBvcnQgSFRUUFNfUFJPWFk9IiR7UEFSQU1TX0hUVFBTX1BST1hZfSIKCnBoYXNlICJTZXR0aW5nIHVwIE5PX1BST1hZPScke1BBUkFNU19OT19QUk9YWX0nIgpbWyAtbiAiJHtQQVJBTVNfTk9fUFJPWFl9IiBdXSAmJiBleHBvcnQgTk9fUFJPWFk9IiR7UEFSQU1TX05PX1BST1hZfSIKCgppZiBbWyAhIC16ICIke1BBUkFNU19VUkx9IiBdXTsKdGhlbgogICAgcGhhc2UgIkNsb25pbmcgJyR7UEFSQU1TX1VSTH0nIGludG8gJyR7Y2hlY2tvdXRfZGlyfSciCiAgICBzZXQgLXgKICAgIGV4ZWMgZ2l0LWluaXQgXAogICAgICAgIC11cmw9IiR7UEFSQU1TX1VSTH0iIFwKICAgICAgICAtcmV2aXNpb249IiR7UEFSQU1TX1JFVklTSU9OfSIgXAogICAgICAgIC1yZWZzcGVjPSIke1BBUkFNU19SRUZTUEVDfSIgXAogICAgICAgIC1wYXRoPSIke2NoZWNrb3V0X2Rpcn0iIFwKICAgICAgICAtc3NsVmVyaWZ5PSIke1BBUkFNU19TU0xfVkVSSUZZfSIgXAogICAgICAgIC1zdWJtb2R1bGVzPSIke1BBUkFNU19TVUJNT0RVTEVTfSIgXAogICAgICAgIC1kZXB0aD0iJHtQQVJBTVNfREVQVEh9IiBcCiAgICAgICAgLXNwYXJzZUNoZWNrb3V0RGlyZWN0b3JpZXM9IiR7UEFSQU1TX1NQQVJTRV9DSEVDS09VVF9ESVJFQ1RPUklFU30iCmVsc2UKICAgIHBoYXNlICJSdW5uaW5nIHRoZSBwcm92aWRlZCBzY3JpcHRzICR7UEFSQU1TX0dJVF9TQ1JJUFR9IGluICR7Y2hlY2tvdXRfZGlyfSIKICAgIGV2YWwgIiR7UEFSQU1TX0dJVF9TQ1JJUFR9IgoKICAgIFJFU1VMVF9TSEE9IiQoZ2l0IHJldi1wYXJzZSBIRUFEIHwgdHIgLWQgJ1xuJykiCiAgICBFWElUX0NPREU9IiQ/IgogICAgaWYgWyAiJEVYSVRfQ09ERSIgIT0gMCBdCiAgICB0aGVuCiAgICAgICAgZXhpdCAkRVhJVF9DT0RFCiAgICBmaQogICAgIyBNYWtlIHN1cmUgd2UgZG9uJ3QgYWRkIGEgdHJhaWxpbmcgbmV3bGluZSB0byB0aGUgcmVzdWx0IQogICAgcHJpbnRmICIlcyIgIiRSRVNVTFRfU0hBIiA+ICIke1JFU1VMVFNfQ09NTUlUX1BBVEh9IgogICAgZWNobyAkUkVTVUxUX1NIQQpmaQoK" |base64 -d >"/scripts/git-run.sh"
-                  printf '%s' "IyEvdXNyL2Jpbi9lbnYgc2gKIwojIFNldHMgdXAgdGhlIGJhc2ljIGFuZCBTU0ggYXV0aGVudGljYXRpb24gYmFzZWQgb24gaW5mb3JtZWQgd29ya3NwYWNlcywgYXMgd2VsbCBhcyBjbGVhbmluZyB1cCB0aGUKIyBwcmV2aW91cyBnaXQtY2xvbmUgc3RhbGUgZGF0YS4KIwoKc2V0IC1ldQoKc291cmNlICQoQ0RQQVRIPSBjZCAtLSAiJChkaXJuYW1lIC0tICR7MH0pIiAmJiBwd2QpL2NvbW1vbi5zaAoKYXNzZXJ0X3JlcXVpcmVkX2NvbmZpZ3VyYXRpb25fb3JfZmFpbAoKcGhhc2UgIlByZXBhcmluZyB0aGUgZmlsZXN5c3RlbSBiZWZvcmUgY2xvbmluZyB0aGUgcmVwb3NpdG9yeSIKCmlmIFtbICIke1BBUkFNU19ERUxFVEVfRVhJU1RJTkd9IiA9PSAidHJ1ZSIgXV07IHRoZW4KCXBoYXNlICJEZWxldGluZyBhbGwgY29udGVudHMgb2YgY2hlY2tvdXQtZGlyICcke2NoZWNrb3V0X2Rpcn0nIgoJY2xlYW5fZGlyICR7Y2hlY2tvdXRfZGlyfSB8fCB0cnVlCmZpCgppZiBbWyAiJHtXT1JLU1BBQ0VTX0JBU0lDX0FVVEhfQk9VTkR9IiA9PSAidHJ1ZSIgXV07IHRoZW4KCXBoYXNlICJDb25maWd1cmluZyBHaXQgYXV0aGVudGljYXRpb24gd2l0aCAnYmFzaWMtYXV0aCcgV29ya3NwYWNlIGZpbGVzIgoKCWZvciBmIGluIC5naXQtY3JlZGVudGlhbHMgLmdpdGNvbmZpZzsgZG8KCQlzcmM9IiR7V09SS1NQQUNFU19CQVNJQ19BVVRIX1BBVEh9LyR7Zn0iCgkJcGhhc2UgIkNvcHlpbmcgJyR7c3JjfScgdG8gJyR7UEFSQU1TX1VTRVJfSE9NRX0nIgoJCWNvcHlfb3JfZmFpbCA0MDAgJHtzcmN9ICIke1BBUkFNU19VU0VSX0hPTUV9LyIKCWRvbmUKZmkKCmlmIFtbICIke1dPUktTUEFDRVNfU1NIX0RJUkVDVE9SWV9CT1VORH0iID09ICJ0cnVlIiBdXTsgdGhlbgoJcGhhc2UgIkNvcHlpbmcgJy5zc2gnIGZyb20gc3NoLWRpcmVjdG9yeSB3b3Jrc3BhY2UgKCcke1dPUktTUEFDRVNfU1NIX0RJUkVDVE9SWV9QQVRIfScpIgoKCWRvdF9zc2g9IiR7UEFSQU1TX1VTRVJfSE9NRX0vLnNzaCIKCWNvcHlfb3JfZmFpbCA3MDAgJHtXT1JLU1BBQ0VTX1NTSF9ESVJFQ1RPUllfUEFUSH0gJHtkb3Rfc3NofQoJY2htb2QgLVJ2IDQwMCAke2RvdF9zc2h9LyoKZmkKCgpleGl0IDA=" |base64 -d >"/scripts/prepare.sh"
-                  printf '%s' "IyEvdXNyL2Jpbi9lbnYgc2gKIwojIFNjYW4gdGhlIGNsb25lZCByZXBvc2l0b3J5IGluIG9yZGVyIHRvIHJlcG9ydCBkZXRhaWxzIHdyaXR0aW5nIHRoZSByZXN1bHQgZmlsZXMuCiMKCnNldCAtZXUKCnNvdXJjZSAkKENEUEFUSD0gY2QgLS0gIiQoZGlybmFtZSAtLSAkezB9KSIgJiYgcHdkKS9jb21tb24uc2gKCmFzc2VydF9yZXF1aXJlZF9jb25maWd1cmF0aW9uX29yX2ZhaWwKCnBoYXNlICJDb2xsZWN0aW5nIGNsb25lZCByZXBvc2l0b3J5IGluZm9ybWF0aW9uICgnJHtjaGVja291dF9kaXJ9JykiCgpjZCAiJHtjaGVja291dF9kaXJ9IiB8fCBmYWlsICJOb3QgYWJsZSB0byBlbnRlciBjaGVja291dC1kaXIgJyR7Y2hlY2tvdXRfZGlyfSciCgpwaGFzZSAiU2V0dGluZyBvdXRwdXQgd29ya3NwYWNlIGFzIHNhZmUgZGlyZWN0b3J5ICgnJHtXT1JLU1BBQ0VTX1JPT1RfUEFUSH0nKSIKZ2l0IGNvbmZpZyAtLWdsb2JhbCAtLWFkZCBzYWZlLmRpcmVjdG9yeSAiJHtXT1JLU1BBQ0VTX1JPT1RfUEFUSH0iCgpyZXN1bHRfc2hhPSIkKGdpdCByZXYtcGFyc2UgSEVBRCkiCnJlc3VsdF9jb21taXR0ZXJfZGF0ZT0iJChnaXQgbG9nIC0xIC0tcHJldHR5PSVjdCkiCgpwaGFzZSAiUmVwb3J0aW5nIGxhc3QgY29tbWl0IGRhdGUgJyR7cmVzdWx0X2NvbW1pdHRlcl9kYXRlfSciCnByaW50ZiAiJXMiICIke3Jlc3VsdF9jb21taXR0ZXJfZGF0ZX0iID4ke1JFU1VMVFNfQ09NTUlUVEVSX0RBVEVfUEFUSH0KCnBoYXNlICJSZXBvcnRpbmcgcGFyc2VkIHJldmlzaW9uIFNIQSAnJHtyZXN1bHRfc2hhfSciCnByaW50ZiAiJXMiICIke3Jlc3VsdF9zaGF9IiA+JHtSRVNVTFRTX0NPTU1JVF9QQVRIfQoKcGhhc2UgIlJlcG9ydGluZyByZXBvc2l0b3J5IFVSTCAnJHtQQVJBTVNfVVJMfSciCnByaW50ZiAiJXMiICIke1BBUkFNU19VUkx9IiA+JHtSRVNVTFRTX1VSTF9QQVRIfQoKZXhpdCAw" |base64 -d >"/scripts/report.sh"
-                  chmod +x /scripts/*.sh;echo "Running Script /scripts/prepare.sh";
-                      /scripts/prepare.sh;echo "Running Script /scripts/git-run.sh";
-                      /scripts/git-run.sh;echo "Running Script /scripts/report.sh";
-                      /scripts/report.sh;
-                volumeMounts:
-                  - mountPath: /scripts
-                    name: scripts-dir
-                  - mountPath: /home/git
-                    name: user-home
-                workingDir: /workspace/output
-            volumes:
-              - emptyDir: {}
-                name: user-home
-              - emptyDir: {}
-                name: scripts-dir
-            workspaces:
-              - description: |
-                  A `.ssh` directory with private key, `known_hosts`, `config`, etc.
-                  Copied to the Git user's home before cloning the repository, in order to
-                  server as authentication mechanismBinding a Secret to this Workspace is
-                  strongly recommended over other volume types.
-                name: ssh-directory
-                optional: true
-              - description: |
-                  A Workspace containing a `.gitconfig` and `.git-credentials` files.
-                  These will be copied to the user's home before Git commands run. All
-                  other files in this Workspace are ignored. It is strongly recommended to
-                  use `ssh-directory` over `basic-auth` whenever possible, and to bind a
-                  Secret to this Workspace over other volume types.
-                name: basic-auth
-                optional: true
-              - description: |
-                  A Workspace containing CA certificates, this will be used by Git to
-                  verify the peer with when interacting with remote repositories using
-                  HTTPS.
-                name: ssl-ca-directory
-                optional: true
-              - description: |
-                  A workspace that contains the fetched git repository, data will be placed on the root of the
-                  Workspace, or on the relative path defined by the SUBDIRECTORY
-                  parameter.
-                name: output
-          artifacts: {}
-          provenance:
-            featureFlags:
-              maxResultSize: 4096
-              awaitSidecarReadiness: true
-              coschedule: workspaces
-              resultExtractionMethod: termination-message
-              enforceNonfalsifiability: none
-              enableAPIFields: beta
-              runningInEnvWithInjectedSidecars: true
-              verificationNoMatchPolicy: ignore
-              enableProvenanceInStatus: true
-            refSource:
-              digest:
-                sha256: 0df57cb2f564fa595c1555233d48189e7b9b1d2b806b1191f1c6ed9d4c8c6ca5
-              uri: /apis/tekton.dev/v1/namespaces/openshift-pipelines/task/git-clone@4320e9d8-49fd-4cea-b4cc-3de6cfc13a39
-          steps:
-            - container: step-prepare-and-run
-              imageID: 'registry.redhat.io/openshift-pipelines/pipelines-git-init-rhel9@sha256:52444eaec63f4ff5fcf26d94d7b4d9bc32708b79bd8c20d5b7b569f1a01bcf8d'
-              name: prepare-and-run
-              terminated:
-                containerID: 'cri-o://ee9ee181ea4d2600568d828ff9d0d733e3152197b006683b7c1effeec8226bed'
-                exitCode: 0
-                finishedAt: '2025-12-06T05:28:23Z'
-                message: '[{"key":"COMMIT","value":"2ba89554a494eb03d4dfe1e6145df65808322de5","type":1},{"key":"COMMITTER_DATE","value":"1764570765","type":1},{"key":"URL","value":"https://github.com/CSCI-GA-2820-FA25-003/customers.git","type":1},{"key":"commit","value":"2ba89554a494eb03d4dfe1e6145df65808322de5"},{"key":"url","value":"https://github.com/CSCI-GA-2820-FA25-003/customers.git"}]'
-                reason: Completed
-                startedAt: '2025-12-06T05:28:20Z'
-              terminationReason: Completed
-          completionTime: '2025-12-06T05:28:24Z'
-          startTime: '2025-12-06T05:28:09Z'
-          podName: cd-pipeline-i5xox8-git-clone-pod
-          results:
-            - name: COMMIT
-              type: string
-              value: 2ba89554a494eb03d4dfe1e6145df65808322de5
-            - name: COMMITTER_DATE
-              type: string
-              value: '1764570765'
-            - name: URL
-              type: string
-              value: 'https://github.com/CSCI-GA-2820-FA25-003/customers.git'
-          conditions:
-            - lastTransitionTime: '2025-12-06T05:28:24Z'
-              message: All Steps have completed executing
-              reason: Succeeded
-              status: 'True'
-              type: Succeeded
-          duration: 15s
-          reason: Succeeded
-      # - name: pylint
-      # TODO: Replace pylint part and KEEP THE REST OF COMMENTS
-
-      # - name: pytest
-      # TODO: Replace pylint part and KEEP THE REST OF COMMENTS
-
-      # - name: buildah
-      # TODO: Replace pylint part and KEEP THE REST OF COMMENTS
-
-      # - name: deploy-image
-      # TODO: Replace pylint part and KEEP THE REST OF COMMENTS
-
-      # - name: behave
-      # TODO: Replace pylint part and KEEP THE REST OF COMMENTS
-      
-    workspaces:
-      - name: pipeline-workspace
-  provenance:
-    featureFlags:
-      maxResultSize: 4096
-      awaitSidecarReadiness: true
-      coschedule: workspaces
-      resultExtractionMethod: termination-message
-      enforceNonfalsifiability: none
-      enableAPIFields: beta
-      runningInEnvWithInjectedSidecars: true
-      verificationNoMatchPolicy: ignore
-      enableProvenanceInStatus: true
-  startTime: '2025-12-06T05:28:09Z'
-=======
           - name: kind
             value: task
           - name: name
@@ -440,5 +119,4 @@
     # - name: buildah
     # - name: deploy-image
   workspaces:
-    - name: pipeline-workspace
->>>>>>> 814d7226
+    - name: pipeline-workspace