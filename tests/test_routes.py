--- conflicted
+++ resolved
@@ -26,10 +26,7 @@
 from service.common import status
 from service.models import db, Customers
 from tests.factories import CustomersFactory
-<<<<<<< HEAD
 from urllib.parse import quote_plus
-=======
->>>>>>> af9ea8ae
 
 DATABASE_URI = os.getenv(
     "DATABASE_URI", "postgresql+psycopg://postgres:postgres@localhost:5432/testdb"
@@ -77,16 +74,10 @@
         customers = []
         for _ in range(count):
             test_customer = CustomersFactory()
-<<<<<<< HEAD
-            # The create() method is from your Customers model in models.py
-=======
->>>>>>> af9ea8ae
             test_customer.create()
             customers.append(test_customer)
         return customers
 
-<<<<<<< HEAD
-=======
     ######################################################################
     #  C R E A T E   C U S T O M E R   T E S T S
     ######################################################################
@@ -125,7 +116,6 @@
         )
         self.assertEqual(resp.status_code, status.HTTP_415_UNSUPPORTED_MEDIA_TYPE)
 
->>>>>>> af9ea8ae
     ######################################################################
     #  U P D A T E   C U S T O M E R   T E S T S
     ######################################################################
@@ -251,7 +241,6 @@
         resp = self.client.get("/")
         self.assertEqual(resp.status_code, status.HTTP_200_OK)
 
-<<<<<<< HEAD
     # Todo: Add your test cases here...
 
     # ----------------------------------------------------------
@@ -410,7 +399,6 @@
         self.assertEqual(response.status_code, status.HTTP_200_OK)
         data = response.get_json()
         self.assertEqual(len(data), 0)
-=======
     ######################################################################
     #  R E A D   C U S T O M E R   T E S T S
     ######################################################################
@@ -480,5 +468,4 @@
     def test_delete_customer_bad_request(self):
         """It should return 404 for an invalid ID format in the URL"""
         response = self.client.delete(f"{BASE_URL}/this-is-not-a-uuid")
-        self.assertEqual(response.status_code, status.HTTP_404_NOT_FOUND)
->>>>>>> af9ea8ae
+        self.assertEqual(response.status_code, status.HTTP_404_NOT_FOUND)