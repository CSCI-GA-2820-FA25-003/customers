######################################################################
# Copyright 2016, 2024 John J. Rofrano. All Rights Reserved.
#
# Licensed under the Apache License, Version 2.0 (the "License");
# you may not use this file except in compliance with the License.
# You may obtain a copy of the License at
#
# https://www.apache.org/licenses/LICENSE-2.0
#
# Unless required by applicable law or agreed to in writing, software
# distributed under the License is distributed on an "AS IS" BASIS,
# WITHOUT WARRANTIES OR CONDITIONS OF ANY KIND, either express or implied.
# See the License for the specific language governing permissions and
# limitations under the License.
######################################################################

"""
TestCustomers API Service Test Suite
"""

# pylint: disable=duplicate-code
import os
import logging
from unittest import TestCase
from wsgi import app
from service.common import status
from service.models import db, Customers
from tests.factories import CustomersFactory

DATABASE_URI = os.getenv(
    "DATABASE_URI", "postgresql+psycopg://postgres:postgres@localhost:5432/testdb"
)
BASE_URL = "/customers"


######################################################################
#  T E S T   C A S E S
######################################################################
# pylint: disable=too-many-public-methods
class TestCustomersService(TestCase):
    """REST API Server Tests"""

    @classmethod
    def setUpClass(cls):
        """Run once before all tests"""
        app.config["TESTING"] = True
        app.config["DEBUG"] = False
        # Set up the test database
        app.config["SQLALCHEMY_DATABASE_URI"] = DATABASE_URI
        app.logger.setLevel(logging.CRITICAL)
        app.app_context().push()

    @classmethod
    def tearDownClass(cls):
        """Run once after all tests"""
        db.session.close()

    def setUp(self):
        """Runs before each test"""
        self.client = app.test_client()
        db.session.query(Customers).delete()  # clean up the last tests
        db.session.commit()

    def tearDown(self):
        """This runs after each test"""
        db.session.remove()

    ########################################################
    # Utility function to bulk create customers
    ############################################################
    def _create_customers_in_db(self, count: int = 1) -> list:
        """Factory method to create customers in bulk directly in the database"""
        customers = []
        for _ in range(count):
            test_customer = CustomersFactory()
            # The create() method is from your Customers model in models.py
            test_customer.create()
            customers.append(test_customer)
        return customers

    ######################################################################
    #  C R E A T E   C U S T O M E R   T E S T S
    ######################################################################
    def test_create_customer_success(self):
        """It should create a customer successfully"""
        payload = {
            "first_name": "John",
            "last_name": "Doe",
            "address": "123 Main Street",
        }
        resp = self.client.post("/customers", json=payload)
        self.assertEqual(resp.status_code, status.HTTP_201_CREATED)
        data = resp.get_json()
        self.assertEqual(data["first_name"], "John")
        self.assertEqual(data["last_name"], "Doe")
        self.assertEqual(data["address"], "123 Main Street")
        self.assertIn("id", data)
        self.assertIn("Location", resp.headers)

    def test_create_customer_missing_fields(self):
        """It should return 400 if required fields are missing"""
        payload = {"first_name": "John"}  # missing last_name, address
        resp = self.client.post("/customers", json=payload)
        self.assertEqual(resp.status_code, status.HTTP_400_BAD_REQUEST)

<<<<<<< HEAD
    # ----------------------------------------------------------
    # TEST READ
    # ----------------------------------------------------------

    def test_get_customer(self):
        """It should Get a single Customer"""
        # get the id of a Customer
        test_customer = self._create_customers_in_db(1)[0]
        response = self.client.get(f"{BASE_URL}/{test_customer.id}")
        self.assertEqual(response.status_code, status.HTTP_200_OK)

        data = response.get_json()
        self.assertEqual(data["id"], str(test_customer.id))
        self.assertEqual(data["first_name"], test_customer.first_name)
        self.assertEqual(data["last_name"], test_customer.last_name)
        self.assertEqual(data["address"], test_customer.address)

    def test_get_customer_not_found(self):
        """It should not Get a Customer thats not found"""
        test_customer = CustomersFactory()
        customers = test_customer.serialize()
        bad_id = customers["id"]
        response = self.client.get(f"{BASE_URL}/{bad_id}")
        self.assertEqual(response.status_code, status.HTTP_404_NOT_FOUND)
        data = response.get_json()
        logging.debug("Response data = %s", data)
        self.assertIn("was not found", data["message"])

    def test_get_customer_bad_request(self):
        """It should return a 404 for an invalid ID format"""
        response = self.client.get(f"{BASE_URL}/this-is-not-a-uuid")
        self.assertEqual(response.status_code, status.HTTP_404_NOT_FOUND)

    def test_method_not_allowed(self):
        """It should not allow a POST request on the /customers/{id} URL"""
        test_customer = self._create_customers_in_db(1)[0]
        response = self.client.post(f"{BASE_URL}/{test_customer.id}")
        self.assertEqual(response.status_code, status.HTTP_405_METHOD_NOT_ALLOWED)
=======
    def test_create_customer_blank_fields(self):
        """It should return 400 if fields are blank strings"""
        payload = {"first_name": " ", "last_name": "Doe", "address": " "}
        resp = self.client.post("/customers", json=payload)
        self.assertEqual(resp.status_code, status.HTTP_400_BAD_REQUEST)

    def test_create_customer_invalid_json(self):
        """It should return 415 if content-type is not application/json"""
        resp = self.client.post(
            "/customers", data="not-json", content_type="text/plain"
        )
        self.assertEqual(resp.status_code, status.HTTP_415_UNSUPPORTED_MEDIA_TYPE)

    def test_update_customers(self):
        """It should Update an existing Customers"""
        # create a customers to update
        test_customers = CustomersFactory()
        test_customers.create()

        # response = self.client.post(BASE_URL, json=test_customers.serialize())
        # self.assertEqual(response.status_code, status.HTTP_201_CREATED)

        # update the customers
        new_customers = test_customers.serialize()
        # new_customers = response.get_json()
        logging.debug(new_customers)

        # check for each field being updated individually
        valid_fields = ["first_name", "last_name", "address"]
        for field in valid_fields:
            temp = new_customers.copy()
            temp[field] = "unknown"
            response = self.client.put(f"{BASE_URL}/{temp['id']}", json=temp)
            self.assertEqual(response.status_code, status.HTTP_200_OK)
            updated_customers = response.get_json()
            for f in valid_fields:
                if f == field:
                    self.assertEqual(
                        updated_customers[f],
                        "unknown",
                        msg=f"Field {f} not updated correctly when updating {field}",
                    )
                else:
                    self.assertEqual(
                        updated_customers[f],
                        new_customers[f],
                        msg=f"Field {f} changed when updating {field}",
                    )

    def test_update_customers_not_found(self):
        """It should not Update a Customers that is not found"""
        # create a customers to update
        test_customers = CustomersFactory()
        customers = test_customers.serialize()
        response = self.client.put(f"{BASE_URL}/{customers['id']}", json=customers)
        self.assertEqual(response.status_code, status.HTTP_404_NOT_FOUND)

    def test_update_customers_bad_request(self):
        """It should not Update a Customers with bad request"""
        # create a customers to update
        test_customers = CustomersFactory()
        test_customers.create()
        # response = self.client.post(BASE_URL, json=test_customers.serialize())
        # self.assertEqual(response.status_code, status.HTTP_201_CREATED)

        # update the customers
        new_customers = test_customers.serialize()
        # new_customers = response.get_json()
        logging.debug(new_customers)

        # check when non-empty field was updated to empty returns bad request
        non_empty_fields = ["first_name", "last_name", "address"]
        for field in non_empty_fields:
            temp = new_customers.copy()
            temp[field] = ""
            response = self.client.put(f"{BASE_URL}/{temp['id']}", json=temp)
            self.assertEqual(
                response.status_code,
                status.HTTP_400_BAD_REQUEST,
                msg=f"Updating {field} to empty did not return 400",
            )

        # check when missing or empty body returns bad request
        response = self.client.put(f"{BASE_URL}/{new_customers['id']}", json={})
        self.assertEqual(response.status_code, status.HTTP_400_BAD_REQUEST)

        # check when body with invalid attributes returns bad request
        response = self.client.put(
            f"{BASE_URL}/{new_customers['id']}", json={"foo": "bar"}
        )
        self.assertEqual(response.status_code, status.HTTP_400_BAD_REQUEST)

    def test_update_customer_no_content_type(self):
        """It should return 415 for a missing Content-Type header"""
        test_customer = CustomersFactory()
        test_customer.create()

        response = self.client.put(
            f"{BASE_URL}/{test_customer.id}",
            # No content_type specified
        )
        self.assertEqual(response.status_code, status.HTTP_415_UNSUPPORTED_MEDIA_TYPE)

    def test_update_customer_wrong_content_type(self):
        """It should return 415 for an unsupported media type"""
        test_customer = CustomersFactory()
        test_customer.create()

        response = self.client.put(
            f"{BASE_URL}/{test_customer.id}",
            data="hello world",
            content_type="text/plain",  # Not JSON
        )
        self.assertEqual(response.status_code, status.HTTP_415_UNSUPPORTED_MEDIA_TYPE)

    def test_update_customer_json_charset_content_type(self):
        """It should return 200 for a correct content type with charset"""
        test_customer = CustomersFactory()
        test_customer.create()
        new_customer = test_customer.serialize()
        new_customer["first_name"] = "New Name"

        response = self.client.put(
            f"{BASE_URL}/{test_customer.id}",
            json=new_customer,
            content_type="application/json; charset=utf-8",  # JSON with charset
        )
        self.assertEqual(response.status_code, status.HTTP_200_OK)
>>>>>>> 25b82ca7
<|MERGE_RESOLUTION|>--- conflicted
+++ resolved
@@ -103,46 +103,6 @@
         resp = self.client.post("/customers", json=payload)
         self.assertEqual(resp.status_code, status.HTTP_400_BAD_REQUEST)
 
-<<<<<<< HEAD
-    # ----------------------------------------------------------
-    # TEST READ
-    # ----------------------------------------------------------
-
-    def test_get_customer(self):
-        """It should Get a single Customer"""
-        # get the id of a Customer
-        test_customer = self._create_customers_in_db(1)[0]
-        response = self.client.get(f"{BASE_URL}/{test_customer.id}")
-        self.assertEqual(response.status_code, status.HTTP_200_OK)
-
-        data = response.get_json()
-        self.assertEqual(data["id"], str(test_customer.id))
-        self.assertEqual(data["first_name"], test_customer.first_name)
-        self.assertEqual(data["last_name"], test_customer.last_name)
-        self.assertEqual(data["address"], test_customer.address)
-
-    def test_get_customer_not_found(self):
-        """It should not Get a Customer thats not found"""
-        test_customer = CustomersFactory()
-        customers = test_customer.serialize()
-        bad_id = customers["id"]
-        response = self.client.get(f"{BASE_URL}/{bad_id}")
-        self.assertEqual(response.status_code, status.HTTP_404_NOT_FOUND)
-        data = response.get_json()
-        logging.debug("Response data = %s", data)
-        self.assertIn("was not found", data["message"])
-
-    def test_get_customer_bad_request(self):
-        """It should return a 404 for an invalid ID format"""
-        response = self.client.get(f"{BASE_URL}/this-is-not-a-uuid")
-        self.assertEqual(response.status_code, status.HTTP_404_NOT_FOUND)
-
-    def test_method_not_allowed(self):
-        """It should not allow a POST request on the /customers/{id} URL"""
-        test_customer = self._create_customers_in_db(1)[0]
-        response = self.client.post(f"{BASE_URL}/{test_customer.id}")
-        self.assertEqual(response.status_code, status.HTTP_405_METHOD_NOT_ALLOWED)
-=======
     def test_create_customer_blank_fields(self):
         """It should return 400 if fields are blank strings"""
         payload = {"first_name": " ", "last_name": "Doe", "address": " "}
@@ -271,4 +231,47 @@
             content_type="application/json; charset=utf-8",  # JSON with charset
         )
         self.assertEqual(response.status_code, status.HTTP_200_OK)
->>>>>>> 25b82ca7
+
+    def test_index(self):
+        """It should call the home page"""
+        resp = self.client.get("/")
+        self.assertEqual(resp.status_code, status.HTTP_200_OK)
+
+    # ----------------------------------------------------------
+    # TEST READ
+    # ----------------------------------------------------------
+
+    def test_get_customer(self):
+        """It should Get a single Customer"""
+        # get the id of a Customer
+        test_customer = self._create_customers_in_db(1)[0]
+        response = self.client.get(f"{BASE_URL}/{test_customer.id}")
+        self.assertEqual(response.status_code, status.HTTP_200_OK)
+
+        data = response.get_json()
+        self.assertEqual(data["id"], str(test_customer.id))
+        self.assertEqual(data["first_name"], test_customer.first_name)
+        self.assertEqual(data["last_name"], test_customer.last_name)
+        self.assertEqual(data["address"], test_customer.address)
+
+    def test_get_customer_not_found(self):
+        """It should not Get a Customer thats not found"""
+        test_customer = CustomersFactory()
+        customers = test_customer.serialize()
+        bad_id = customers["id"]
+        response = self.client.get(f"{BASE_URL}/{bad_id}")
+        self.assertEqual(response.status_code, status.HTTP_404_NOT_FOUND)
+        data = response.get_json()
+        logging.debug("Response data = %s", data)
+        self.assertIn("was not found", data["message"])
+
+    def test_get_customer_bad_request(self):
+        """It should return a 404 for an invalid ID format"""
+        response = self.client.get(f"{BASE_URL}/this-is-not-a-uuid")
+        self.assertEqual(response.status_code, status.HTTP_404_NOT_FOUND)
+
+    def test_method_not_allowed(self):
+        """It should not allow a POST request on the /customers/{id} URL"""
+        test_customer = self._create_customers_in_db(1)[0]
+        response = self.client.post(f"{BASE_URL}/{test_customer.id}")
+        self.assertEqual(response.status_code, status.HTTP_405_METHOD_NOT_ALLOWED)