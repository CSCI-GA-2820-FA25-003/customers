######################################################################
# Copyright 2016, 2024 John J. Rofrano. All Rights Reserved.
#
# Licensed under the Apache License, Version 2.0 (the "License");
# you may not use this file except in compliance with the License.
# You may obtain a copy of the License at
#
# https://www.apache.org/licenses/LICENSE-2.0
#
# Unless required by applicable law or agreed to in writing, software
# distributed under the License is distributed on an "AS IS" BASIS,
# WITHOUT WARRANTIES OR CONDITIONS OF ANY KIND, either express or implied.
# See the License for the specific language governing permissions and
# limitations under the License.
######################################################################

"""
TestCustomers API Service Test Suite
"""

# pylint: disable=duplicate-code
import os
import logging
from unittest import TestCase
from wsgi import app
from service.common import status
from service.models import db, Customers
from tests.factories import CustomersFactory
from urllib.parse import quote_plus

DATABASE_URI = os.getenv(
    "DATABASE_URI", "postgresql+psycopg://postgres:postgres@localhost:5432/testdb"
)
BASE_URL = "/customers"


######################################################################
#  T E S T   C A S E S
######################################################################
# pylint: disable=too-many-public-methods
class TestCustomersService(TestCase):
    """REST API Server Tests"""

    @classmethod
    def setUpClass(cls):
        """Run once before all tests"""
        app.config["TESTING"] = True
        app.config["DEBUG"] = False
        # Set up the test database
        app.config["SQLALCHEMY_DATABASE_URI"] = DATABASE_URI
        app.logger.setLevel(logging.CRITICAL)
        app.app_context().push()

    @classmethod
    def tearDownClass(cls):
        """Run once after all tests"""
        db.session.close()

    def setUp(self):
        """Runs before each test"""
        self.client = app.test_client()
        db.session.query(Customers).delete()  # clean up the last tests
        db.session.commit()

    def tearDown(self):
        """This runs after each test"""
        db.session.remove()

    ########################################################
    # Utility function to bulk create customers
    ############################################################
    def _create_customers_in_db(self, count: int = 1) -> list:
        """Factory method to create customers in bulk directly in the database"""
        customers = []
        for _ in range(count):
            test_customer = CustomersFactory()
            test_customer.create()
            customers.append(test_customer)
        return customers

    def test_index(self):
        """It should call the home page"""
        response = self.client.get("/")
        self.assertEqual(response.status_code, status.HTTP_200_OK)
        data = response.get_json()
        self.assertEqual(data["name"], "Customers Demo REST API Service")

    ######################################################################
    #  C R E A T E   C U S T O M E R   T E S T S
    ######################################################################
    def test_create_customer_success(self):
        """It should create a customer successfully"""
        payload = {
            "first_name": "John",
            "last_name": "Doe",
            "address": "123 Main Street",
        }
        resp = self.client.post("/customers", json=payload)
        self.assertEqual(resp.status_code, status.HTTP_201_CREATED)
        data = resp.get_json()
        self.assertEqual(data["first_name"], "John")
        self.assertEqual(data["last_name"], "Doe")
        self.assertEqual(data["address"], "123 Main Street")
        self.assertIn("id", data)
        self.assertIn("Location", resp.headers)

    def test_create_customer_missing_fields(self):
        """It should return 400 if required fields are missing"""
        payload = {"first_name": "John"}  # missing last_name, address
        resp = self.client.post("/customers", json=payload)
        self.assertEqual(resp.status_code, status.HTTP_400_BAD_REQUEST)

    def test_create_customer_blank_fields(self):
        """It should return 400 if fields are blank strings"""
        payload = {"first_name": " ", "last_name": "Doe", "address": " "}
        resp = self.client.post("/customers", json=payload)
        self.assertEqual(resp.status_code, status.HTTP_400_BAD_REQUEST)

    def test_create_customer_invalid_json(self):
        """It should return 415 if content-type is not application/json"""
        resp = self.client.post(
            "/customers", data="not-json", content_type="text/plain"
        )
        self.assertEqual(resp.status_code, status.HTTP_415_UNSUPPORTED_MEDIA_TYPE)

    ######################################################################
    #  U P D A T E   C U S T O M E R   T E S T S
    ######################################################################

    def test_update_customers(self):
        """It should Update an existing Customers"""
        # create a customers to update
        test_customers = CustomersFactory()
        test_customers.create()

        # response = self.client.post(BASE_URL, json=test_customers.serialize())
        # self.assertEqual(response.status_code, status.HTTP_201_CREATED)

        # update the customers
        new_customers = test_customers.serialize()
        # new_customers = response.get_json()
        logging.debug(new_customers)

        # check for each field being updated individually
        valid_fields = ["first_name", "last_name", "address"]
        for field in valid_fields:
            temp = new_customers.copy()
            temp[field] = "unknown"
            response = self.client.put(f"{BASE_URL}/{temp['id']}", json=temp)
            self.assertEqual(response.status_code, status.HTTP_200_OK)
            updated_customers = response.get_json()
            for f in valid_fields:
                if f == field:
                    self.assertEqual(
                        updated_customers[f],
                        "unknown",
                        msg=f"Field {f} not updated correctly when updating {field}",
                    )
                else:
                    self.assertEqual(
                        updated_customers[f],
                        new_customers[f],
                        msg=f"Field {f} changed when updating {field}",
                    )

    def test_update_customers_not_found(self):
        """It should not Update a Customers that is not found"""
        # create a customers to update
        test_customers = CustomersFactory()
        customers = test_customers.serialize()
        response = self.client.put(f"{BASE_URL}/{customers['id']}", json=customers)
        self.assertEqual(response.status_code, status.HTTP_404_NOT_FOUND)

    def test_update_customers_bad_request(self):
        """It should not Update a Customers with bad request"""
        # create a customers to update
        test_customers = CustomersFactory()
        test_customers.create()
        # response = self.client.post(BASE_URL, json=test_customers.serialize())
        # self.assertEqual(response.status_code, status.HTTP_201_CREATED)

        # update the customers
        new_customers = test_customers.serialize()
        # new_customers = response.get_json()
        logging.debug(new_customers)

        # check when non-empty field was updated to empty returns bad request
        non_empty_fields = ["first_name", "last_name", "address"]
        for field in non_empty_fields:
            temp = new_customers.copy()
            temp[field] = ""
            response = self.client.put(f"{BASE_URL}/{temp['id']}", json=temp)
            self.assertEqual(
                response.status_code,
                status.HTTP_400_BAD_REQUEST,
                msg=f"Updating {field} to empty did not return 400",
            )

        # check when missing or empty body returns bad request
        response = self.client.put(f"{BASE_URL}/{new_customers['id']}", json={})
        self.assertEqual(response.status_code, status.HTTP_400_BAD_REQUEST)

        # check when body with invalid attributes returns bad request
        response = self.client.put(
            f"{BASE_URL}/{new_customers['id']}", json={"foo": "bar"}
        )
        self.assertEqual(response.status_code, status.HTTP_400_BAD_REQUEST)

    def test_update_customer_no_content_type(self):
        """It should return 415 for a missing Content-Type header"""
        test_customer = CustomersFactory()
        test_customer.create()

        response = self.client.put(
            f"{BASE_URL}/{test_customer.id}",
            # No content_type specified
        )
        self.assertEqual(response.status_code, status.HTTP_415_UNSUPPORTED_MEDIA_TYPE)

    def test_update_customer_wrong_content_type(self):
        """It should return 415 for an unsupported media type"""
        test_customer = CustomersFactory()
        test_customer.create()

        response = self.client.put(
            f"{BASE_URL}/{test_customer.id}",
            data="hello world",
            content_type="text/plain",  # Not JSON
        )
        self.assertEqual(response.status_code, status.HTTP_415_UNSUPPORTED_MEDIA_TYPE)

    def test_update_customer_json_charset_content_type(self):
        """It should return 200 for a correct content type with charset"""
        test_customer = CustomersFactory()
        test_customer.create()
        new_customer = test_customer.serialize()
        new_customer["first_name"] = "New Name"

        response = self.client.put(
            f"{BASE_URL}/{test_customer.id}",
            json=new_customer,
            content_type="application/json; charset=utf-8",  # JSON with charset
        )
        self.assertEqual(response.status_code, status.HTTP_200_OK)

<<<<<<< HEAD
=======
    def test_index(self):
        """It should call the home page"""
        resp = self.client.get("/")
        self.assertEqual(resp.status_code, status.HTTP_200_OK)

    # Todo: Add your test cases here...

    # ----------------------------------------------------------
    # TEST LIST
    # ----------------------------------------------------------
    def test_get_customer_list(self):
        """It should Get a list of Customers"""
        self._create_customers_in_db(5)
        response = self.client.get(BASE_URL)
        self.assertEqual(response.status_code, status.HTTP_200_OK)
        data = response.get_json()
        self.assertEqual(len(data), 5)

    # ----------------------------------------------------------
    # TEST QUERY
    # ----------------------------------------------------------

    def test_query_by_firstname(self):
        """It should Query Customers by frist name"""
        customers = self._create_customers_in_db(5)
        test_name = customers[0].first_name
        name_count = len(
            [customer for customer in customers if customer.first_name == test_name]
        )
        response = self.client.get(
            BASE_URL, query_string=f"first_name={quote_plus(test_name)}"
        )
        self.assertEqual(response.status_code, status.HTTP_200_OK)
        data = response.get_json()
        self.assertEqual(len(data), name_count)
        for customer in data:
            self.assertEqual(customer["first_name"], test_name)

    def test_query_by_lastname(self):
        """It should Query Customers by last name"""
        customers = self._create_customers_in_db(5)
        test_name = customers[0].last_name
        name_count = len(
            [customer for customer in customers if customer.last_name == test_name]
        )
        response = self.client.get(
            BASE_URL, query_string=f"last_name={quote_plus(test_name)}"
        )
        self.assertEqual(response.status_code, status.HTTP_200_OK)
        data = response.get_json()
        self.assertEqual(len(data), name_count)
        for customer in data:
            self.assertEqual(customer["last_name"], test_name)

    def test_query_by_address(self):
        """It should Query Customers by address"""
        customers = self._create_customers_in_db(5)
        test_address = customers[0].address
        address_count = len(
            [customer for customer in customers if customer.address == test_address]
        )
        response = self.client.get(
            BASE_URL, query_string=f"address={quote_plus(test_address)}"
        )
        self.assertEqual(response.status_code, status.HTTP_200_OK)
        data = response.get_json()
        self.assertEqual(len(data), address_count)
        for customer in data:
            self.assertEqual(customer["address"], test_address)

    def _expect_and_assert(
        self, customers, resp_json, *, first_name=None, last_name=None, address=None
    ):
        expected = [
            c
            for c in customers
            if (first_name is None or c.first_name == first_name)
            and (last_name is None or c.last_name == last_name)
            and (address is None or c.address == address)
        ]
        self.assertEqual(len(resp_json), len(expected))
        for item in resp_json:
            if first_name is not None:
                self.assertEqual(item["first_name"], first_name)
            if last_name is not None:
                self.assertEqual(item["last_name"], last_name)
            if address is not None:
                self.assertEqual(item["address"], address)

    def test_query_by_first_and_last(self):
        """It should query customers by first name and last name"""
        customers = self._create_customers_in_db(5)
        c = customers[0]
        response = self.client.get(
            BASE_URL,
            query_string=f"first_name={quote_plus(c.first_name)}&last_name={quote_plus(c.last_name)}",
        )
        self.assertEqual(response.status_code, status.HTTP_200_OK)
        data = response.get_json()
        self._expect_and_assert(
            customers, data, first_name=c.first_name, last_name=c.last_name
        )

    def test_query_by_first_and_address(self):
        """It should query customers by first name and address"""
        customers = self._create_customers_in_db(5)
        c = customers[0]
        response = self.client.get(
            BASE_URL,
            query_string=f"first_name={quote_plus(c.first_name)}&address={quote_plus(c.address)}",
        )
        self.assertEqual(response.status_code, status.HTTP_200_OK)
        data = response.get_json()
        self._expect_and_assert(
            customers, data, first_name=c.first_name, address=c.address
        )

    def test_query_by_last_and_address(self):
        """It should query customers by last name and address"""
        customers = self._create_customers_in_db(5)
        c = customers[0]
        response = self.client.get(
            BASE_URL,
            query_string=f"last_name={quote_plus(c.last_name)}&address={quote_plus(c.address)}",
        )
        self.assertEqual(response.status_code, status.HTTP_200_OK)
        data = response.get_json()
        self._expect_and_assert(
            customers, data, last_name=c.last_name, address=c.address
        )

    def test_query_by_all_three(self):
        """It should query customers by first name, last name and address"""
        customers = self._create_customers_in_db(5)
        c = customers[0]
        response = self.client.get(
            BASE_URL,
            query_string=(
                f"first_name={quote_plus(c.first_name)}&"
                f"last_name={quote_plus(c.last_name)}&"
                f"address={quote_plus(c.address)}"
            ),
        )
        self.assertEqual(response.status_code, status.HTTP_200_OK)
        data = response.get_json()
        self._expect_and_assert(
            customers,
            data,
            first_name=c.first_name,
            last_name=c.last_name,
            address=c.address,
        )

    def test_query_with_no_match_returns_empty(self):
        """It should return an empty list when no customers match the query"""
        self._create_customers_in_db(5)
        response = self.client.get(
            BASE_URL,
            query_string="first_name=__NO_SUCH_NAME__&last_name=__NO_SUCH_LAST__",
        )
        self.assertEqual(response.status_code, status.HTTP_200_OK)
        data = response.get_json()
        self.assertEqual(len(data), 0)
>>>>>>> 7920e6b7
    ######################################################################
    #  R E A D   C U S T O M E R   T E S T S
    ######################################################################

    def test_get_customer(self):
        """It should Get a single Customer"""
        # get the id of a Customer
        test_customer = self._create_customers_in_db(1)[0]
        response = self.client.get(f"{BASE_URL}/{test_customer.id}")
        self.assertEqual(response.status_code, status.HTTP_200_OK)

        data = response.get_json()
        self.assertEqual(data["id"], str(test_customer.id))
        self.assertEqual(data["first_name"], test_customer.first_name)
        self.assertEqual(data["last_name"], test_customer.last_name)
        self.assertEqual(data["address"], test_customer.address)

    def test_get_customer_not_found(self):
        """It should not Get a Customer thats not found"""
        test_customer = CustomersFactory()
        customers = test_customer.serialize()
        bad_id = customers["id"]
        response = self.client.get(f"{BASE_URL}/{bad_id}")
        self.assertEqual(response.status_code, status.HTTP_404_NOT_FOUND)
        data = response.get_json()
        logging.debug("Response data = %s", data)
        self.assertIn("was not found", data["message"])

    def test_get_customer_bad_request(self):
        """It should return a 404 for an invalid ID format"""
        response = self.client.get(f"{BASE_URL}/this-is-not-a-uuid")
        self.assertEqual(response.status_code, status.HTTP_404_NOT_FOUND)

    def test_method_not_allowed(self):
        """It should not allow a POST request on the /customers/{id} URL"""
        test_customer = self._create_customers_in_db(1)[0]
        response = self.client.post(f"{BASE_URL}/{test_customer.id}")
        self.assertEqual(response.status_code, status.HTTP_405_METHOD_NOT_ALLOWED)

    ######################################################################
    #  D E L E T E   C U S T O M E R   T E S T S
    ######################################################################

    def test_delete_customer(self):
        """It should Delete an existing Customer"""
        # Create a customer to delete
        test_customer = self._create_customers_in_db(1)[0]
        response = self.client.delete(f"{BASE_URL}/{test_customer.id}")
        self.assertEqual(response.status_code, status.HTTP_204_NO_CONTENT)
        self.assertEqual(len(response.data), 0)

        # Verifying that the customer is gone
        response = self.client.get(f"{BASE_URL}/{test_customer.id}")
        self.assertEqual(response.status_code, status.HTTP_404_NOT_FOUND)

    def test_delete_non_existent_customer(self):
        """It should return 404 when deleting a non-existent Customer"""
        test_customer = CustomersFactory()
        customers = test_customer.serialize()
        bad_id = customers["id"]
        response = self.client.delete(f"{BASE_URL}/{bad_id}")
        self.assertEqual(response.status_code, status.HTTP_404_NOT_FOUND)
        data = response.get_json()
        logging.debug("Response data = %s", data)
        self.assertIn("was not found", data["message"])

    def test_delete_customer_bad_request(self):
        """It should return 404 for an invalid ID format in the URL"""
        response = self.client.delete(f"{BASE_URL}/this-is-not-a-uuid")
        self.assertEqual(response.status_code, status.HTTP_404_NOT_FOUND)

    # ----------------------------------------------------------
    # TEST LIST
    # ----------------------------------------------------------
    def test_get_customer_list(self):
        """It should Get a list of Customers"""
        self._create_customers_in_db(5)
        response = self.client.get(BASE_URL)
        self.assertEqual(response.status_code, status.HTTP_200_OK)
        data = response.get_json()
        self.assertEqual(len(data), 5)

    # ----------------------------------------------------------
    # TEST QUERY
    # ----------------------------------------------------------

    def test_query_by_firstname(self):
        """It should Query Customers by frist name"""
        customers = self._create_customers_in_db(5)
        test_name = customers[0].first_name
        name_count = len(
            [customer for customer in customers if customer.first_name == test_name]
        )
        response = self.client.get(
            BASE_URL, query_string=f"first_name={quote_plus(test_name)}"
        )
        self.assertEqual(response.status_code, status.HTTP_200_OK)
        data = response.get_json()
        self.assertEqual(len(data), name_count)
        # check the data just to be sure
        for customer in data:
            self.assertEqual(customer["first_name"], test_name)

    def test_query_by_lastname(self):
        """It should Query Customers by last name"""
        customers = self._create_customers_in_db(5)
        test_name = customers[0].last_name
        name_count = len(
            [customer for customer in customers if customer.last_name == test_name]
        )
        response = self.client.get(
            BASE_URL, query_string=f"last_name={quote_plus(test_name)}"
        )
        self.assertEqual(response.status_code, status.HTTP_200_OK)
        data = response.get_json()
        self.assertEqual(len(data), name_count)
        # check the data just to be sure
        for customer in data:
            self.assertEqual(customer["last_name"], test_name)

    def test_query_by_address(self):
        """It should Query Customers by address"""
        customers = self._create_customers_in_db(5)
        test_address = customers[0].address
        address_count = len(
            [customer for customer in customers if customer.address == test_address]
        )
        response = self.client.get(
            BASE_URL, query_string=f"address={quote_plus(test_address)}"
        )
        self.assertEqual(response.status_code, status.HTTP_200_OK)
        data = response.get_json()
        self.assertEqual(len(data), address_count)
        # check the data just to be sure
        for customer in data:
            self.assertEqual(customer["address"], test_address)<|MERGE_RESOLUTION|>--- conflicted
+++ resolved
@@ -22,11 +22,11 @@
 import os
 import logging
 from unittest import TestCase
+from urllib.parse import quote_plus
 from wsgi import app
 from service.common import status
 from service.models import db, Customers
 from tests.factories import CustomersFactory
-from urllib.parse import quote_plus
 
 DATABASE_URI = os.getenv(
     "DATABASE_URI", "postgresql+psycopg://postgres:postgres@localhost:5432/testdb"
@@ -69,6 +69,7 @@
     ########################################################
     # Utility function to bulk create customers
     ############################################################
+
     def _create_customers_in_db(self, count: int = 1) -> list:
         """Factory method to create customers in bulk directly in the database"""
         customers = []
@@ -88,6 +89,7 @@
     ######################################################################
     #  C R E A T E   C U S T O M E R   T E S T S
     ######################################################################
+
     def test_create_customer_success(self):
         """It should create a customer successfully"""
         payload = {
@@ -243,18 +245,10 @@
         )
         self.assertEqual(response.status_code, status.HTTP_200_OK)
 
-<<<<<<< HEAD
-=======
-    def test_index(self):
-        """It should call the home page"""
-        resp = self.client.get("/")
-        self.assertEqual(resp.status_code, status.HTTP_200_OK)
-
-    # Todo: Add your test cases here...
-
-    # ----------------------------------------------------------
-    # TEST LIST
-    # ----------------------------------------------------------
+    ######################################################################
+    #  L I S T   C U S T O M E R   T E S T S
+    ######################################################################
+
     def test_get_customer_list(self):
         """It should Get a list of Customers"""
         self._create_customers_in_db(5)
@@ -408,7 +402,7 @@
         self.assertEqual(response.status_code, status.HTTP_200_OK)
         data = response.get_json()
         self.assertEqual(len(data), 0)
->>>>>>> 7920e6b7
+
     ######################################################################
     #  R E A D   C U S T O M E R   T E S T S
     ######################################################################
@@ -478,70 +472,4 @@
     def test_delete_customer_bad_request(self):
         """It should return 404 for an invalid ID format in the URL"""
         response = self.client.delete(f"{BASE_URL}/this-is-not-a-uuid")
-        self.assertEqual(response.status_code, status.HTTP_404_NOT_FOUND)
-
-    # ----------------------------------------------------------
-    # TEST LIST
-    # ----------------------------------------------------------
-    def test_get_customer_list(self):
-        """It should Get a list of Customers"""
-        self._create_customers_in_db(5)
-        response = self.client.get(BASE_URL)
-        self.assertEqual(response.status_code, status.HTTP_200_OK)
-        data = response.get_json()
-        self.assertEqual(len(data), 5)
-
-    # ----------------------------------------------------------
-    # TEST QUERY
-    # ----------------------------------------------------------
-
-    def test_query_by_firstname(self):
-        """It should Query Customers by frist name"""
-        customers = self._create_customers_in_db(5)
-        test_name = customers[0].first_name
-        name_count = len(
-            [customer for customer in customers if customer.first_name == test_name]
-        )
-        response = self.client.get(
-            BASE_URL, query_string=f"first_name={quote_plus(test_name)}"
-        )
-        self.assertEqual(response.status_code, status.HTTP_200_OK)
-        data = response.get_json()
-        self.assertEqual(len(data), name_count)
-        # check the data just to be sure
-        for customer in data:
-            self.assertEqual(customer["first_name"], test_name)
-
-    def test_query_by_lastname(self):
-        """It should Query Customers by last name"""
-        customers = self._create_customers_in_db(5)
-        test_name = customers[0].last_name
-        name_count = len(
-            [customer for customer in customers if customer.last_name == test_name]
-        )
-        response = self.client.get(
-            BASE_URL, query_string=f"last_name={quote_plus(test_name)}"
-        )
-        self.assertEqual(response.status_code, status.HTTP_200_OK)
-        data = response.get_json()
-        self.assertEqual(len(data), name_count)
-        # check the data just to be sure
-        for customer in data:
-            self.assertEqual(customer["last_name"], test_name)
-
-    def test_query_by_address(self):
-        """It should Query Customers by address"""
-        customers = self._create_customers_in_db(5)
-        test_address = customers[0].address
-        address_count = len(
-            [customer for customer in customers if customer.address == test_address]
-        )
-        response = self.client.get(
-            BASE_URL, query_string=f"address={quote_plus(test_address)}"
-        )
-        self.assertEqual(response.status_code, status.HTTP_200_OK)
-        data = response.get_json()
-        self.assertEqual(len(data), address_count)
-        # check the data just to be sure
-        for customer in data:
-            self.assertEqual(customer["address"], test_address)+        self.assertEqual(response.status_code, status.HTTP_404_NOT_FOUND)