--- conflicted
+++ resolved
@@ -193,7 +193,20 @@
         )
         self.assertEqual(response.status_code, status.HTTP_415_UNSUPPORTED_MEDIA_TYPE)
 
-<<<<<<< HEAD
+    def test_update_customer_json_charset_content_type(self):
+        """It should return 200 for a correct content type with charset"""
+        test_customer = CustomersFactory()
+        test_customer.create()
+        new_customer = test_customer.serialize()
+        new_customer["first_name"] = "New Name"
+
+        response = self.client.put(
+            f"{BASE_URL}/{test_customer.id}",
+            json=new_customer,
+            content_type="application/json; charset=utf-8",  # JSON with charset
+        )
+        self.assertEqual(response.status_code, status.HTTP_200_OK)
+
     # ----------------------------------------------------------
     # TEST LIST
     # ----------------------------------------------------------
@@ -258,19 +271,4 @@
         self.assertEqual(len(data), address_count)
         # check the data just to be sure
         for customer in data:
-            self.assertEqual(customer["address"], test_address)
-=======
-    def test_update_customer_json_charset_content_type(self):
-        """It should return 200 for a correct content type with charset"""
-        test_customer = CustomersFactory()
-        test_customer.create()
-        new_customer = test_customer.serialize()
-        new_customer["first_name"] = "New Name"
-
-        response = self.client.put(
-            f"{BASE_URL}/{test_customer.id}",
-            json=new_customer,
-            content_type="application/json; charset=utf-8",  # JSON with charset
-        )
-        self.assertEqual(response.status_code, status.HTTP_200_OK)
->>>>>>> b02e44ac
+            self.assertEqual(customer["address"], test_address)