--- conflicted
+++ resolved
@@ -90,7 +90,19 @@
         resp = self.client.post("/customers", json=payload)
         self.assertEqual(resp.status_code, status.HTTP_400_BAD_REQUEST)
 
-<<<<<<< HEAD
+    def test_create_customer_blank_fields(self):
+        """It should return 400 if fields are blank strings"""
+        payload = {"first_name": " ", "last_name": "Doe", "address": " "}
+        resp = self.client.post("/customers", json=payload)
+        self.assertEqual(resp.status_code, status.HTTP_400_BAD_REQUEST)
+
+    def test_create_customer_invalid_json(self):
+        """It should return 415 if content-type is not application/json"""
+        resp = self.client.post(
+            "/customers", data="not-json", content_type="text/plain"
+        )
+        self.assertEqual(resp.status_code, status.HTTP_415_UNSUPPORTED_MEDIA_TYPE)
+
     def test_update_customers(self):
         """It should Update an existing Customers"""
         # create a customers to update
@@ -205,18 +217,4 @@
             json=new_customer,
             content_type="application/json; charset=utf-8",  # JSON with charset
         )
-        self.assertEqual(response.status_code, status.HTTP_200_OK)
-=======
-    def test_create_customer_blank_fields(self):
-        """It should return 400 if fields are blank strings"""
-        payload = {"first_name": " ", "last_name": "Doe", "address": " "}
-        resp = self.client.post("/customers", json=payload)
-        self.assertEqual(resp.status_code, status.HTTP_400_BAD_REQUEST)
-
-    def test_create_customer_invalid_json(self):
-        """It should return 415 if content-type is not application/json"""
-        resp = self.client.post(
-            "/customers", data="not-json", content_type="text/plain"
-        )
-        self.assertEqual(resp.status_code, status.HTTP_415_UNSUPPORTED_MEDIA_TYPE)
->>>>>>> b4039f15
+        self.assertEqual(response.status_code, status.HTTP_200_OK)